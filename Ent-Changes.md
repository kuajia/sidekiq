# Sidekiq Enterprise Changelog

[Sidekiq Changes](https://github.com/sidekiq/sidekiq/blob/main/Changes.md) | [Sidekiq Pro Changes](https://github.com/sidekiq/sidekiq/blob/main/Pro-Changes.md) | [Sidekiq Enterprise Changes](https://github.com/sidekiq/sidekiq/blob/main/Ent-Changes.md)

Please see [sidekiq.org](https://sidekiq.org) for more details and how to buy.

HEAD
---------

<<<<<<< HEAD
- Add new points-based rate limiter popular with GraphQL endpoints at Shopify, GitHub, et al.
  Thanks to Thad Sauter of NexHealth for contributing the initial skeleton. [#5757]
=======
- Add new "points-based" leaky bucket rate limiter [#5757]
  Useful for rate-limited GraphQL query endpoints at Shopify, GitHub, etc.
- Refactor rate limiter codebase to use `autoload`
- Refactor concurrent and bucket rate limiter data model to be cluster-friendly [#5800]

7.0.5
---------

- Revert unique impl which required Redis 7.0 [#5793]
- Fix spurious "Uh oh" messages with `sidekiqswarm` [#5801]
>>>>>>> d36c0907

7.0.4
---------

- Remove usage of `replicate_commands` Redis directive, default in 5.0, gone in 7.0
- Fix issue with rate limiter connection pool [#5752]
- Unique middleware now prints the JID holding the lock if there is a duplicate [#5736]

7.0.3
---------

- Allow user to define the context used to calculate unique locks, see the Unique Jobs wiki page [#5544]
- Smarter connection pool sizing for rate limiters [#5685]

7.0.2
---------

- Fix crash in graceful restarts [#5667]

7.0.1
---------

- Fix spurious ReadTimeoutError in concurrent rate limiter [#5611]
- Fix eager connection to Redis [#5606]

7.0.0
---------

- Componentize and capsulize Enterprise functionality for Sidekiq 7
- Remove bucket history graph from Web UI
- Rename "Cron" tab to "Periodic" [#5590]
- Add DE locale

2.5.3
---------

- Adjust rate limiters to lazy initialize, avoiding connection issues
when forking preloaded app code [#5535]

2.5.2
---------

- Remove Redis 4.8.0 deprecation warnings

2.5.1
-------------

- Fix crash with empty periodic data [#5374]

2.5.0
-------------

- Per the 2.0 upgrade notes, Sidekiq Enterprise will stop if you do not
  have a licensed username configured on startup. It will extract it from
  the Bundler environment if possible or look for SIDEKIQ_ENT_USERNAME.
  `SIDEKIQ_ENT_USERNAME=abcd1234 bundle exec sidekiq`
- Internal refactoring for Sidekiq 6.5.
- Requires Sidekiq 6.5, Pro 5.5.

2.3.1
-------------

- Fix multi/pipe deprecation in redis-rb 4.6
- Leader now elects more often, to minimize missed cron jobs
- Fix periodic jobs missing the "fallback" hour during DST changeover [#5049]

2.3.0
-------------

- Remove jQuery usage in UI tabs
- Pass exception to rate limiter backoff proc [#5024]

2.2.3
-------------

- Fixes for leaky and unlimited limiters [#4809, #4869]
- Invalid leaders now immediately step down [#4950]
- Web UI now displays "next run time" in the specified timezone [#4833]
- Fix swarm memory monitoring on BSDs

2.2.2
-------------

- Periodic job timezone fix [#4796]

2.2.1
-------------

- Support configurable timezones for periodic jobs [#4749]
- Handle edge case leading to negative expiry in uniqueness [#4763]

2.2.0
-------------

- Add new **leaky bucket** rate limiter [#4414]
  This allows clients to burst up to X calls before throttling
  back to X calls per Y seconds. To limit the user to 60 calls
  per minute:
```ruby
leaker = Sidekiq::Limiter.leaky("shopify", 60, :minute)
leaker.within_limit do
  ...
end
```
  See the Rate Limiting wiki page for more detail.
- Rate limiters may now customize their reschedule count [#4725]
  To disable rate limit reschedules, use `reschedule: 0`.
```ruby
Sidekiq::Limiter.concurrent("somename", 5, reschedule: 0)
```
- Allow filtering by name in the Rate Limiter UI [#4695]
- Add IT locale

2.1.2
-------------

- The Sidekiq Pro and Enterprise gem servers now `bundle install` much faster with **Bundler 2.2+** [#4158]
- Now that ActiveJobs support `sidekiq_options`, add support for uniqueness in AJs [#4667]

2.1.1
-------------

- Add optional **app preload** in swarm, saves even more memory [#4646]
- Fix incorrect queue tags in historical metrics [#4377]

2.1.0
-------------

- Move historical metrics to use tags rather than interpolating name [#4377]
```
sidekiq.enqueued.#{name} -> sidekiq.queue.size with tag queue:#{name}
sidekiq.latency.#{name} -> sidekiq.queue.latency with tag queue:#{name}
```
- Remove `concurrent-ruby` gem dependency [#4586]
- Add systemd `Type=notify` support for swarm [#4511]
- Length swarm's boot timeout to 60 sec [#4544]
- Add NL locale

2.0.1
-------------

- Periodic job registration API adjusted to avoid loading classes in initializer [#4271]
- Remove support for deprecated ENV variables (COUNT, MAXMEM\_MB, INDEX) in swarm code

2.0.0
-------------

- Except for the [newly required credentials](https://github.com/sidekiq/sidekiq/issues/4232), Sidekiq Enterprise 2.0 does not have any significant migration steps.
- Sidekiq Enterprise must now be started with valid license credentials. [#4232]
- Call `GC.compact` if possible in sidekiqswarm before forking [#4181]
- Changes for forward-compatibility with Sidekiq 6.0.
- Add death handler to remove any lingering unique locks [#4162]
- Backoff can now be customized per rate limiter [#4219]
- Code formatting changes for StandardRB

1.8.1
-------------

- Fix excessive lock reclaims with concurrent limiter [#4105]
- Add ES translations, see issues [#3949](https://github.com/sidekiq/sidekiq/issues/3949) and [#3951](https://github.com/sidekiq/sidekiq/issues/3951) to add your own language.

1.8.0
-------------

- Require Sidekiq Pro 4.0 and Sidekiq 5.2.
- Refactor historical metrics API to use revamped Statsd support in Sidekiq Pro
- Add a gauge to historical metrics for `default` queue latency [#4079]

1.7.2
-------------

- Add PT and JA translations
- Fix elapsed time calculations to use monotonic clock [#4000, sj26]
- Fix edge case where flapping leadership would cause old periodic
  jobs to be fired once [#3974]
- Add support for sidekiqswarm memory monitoring on FreeBSD [#3884]

1.7.1
-------------

- Fix Lua error in concurrent rate limiter under heavy contention
- Remove superfluous `freeze` calls on Strings [#3759]

1.7.0
-------------

- **NEW FEATURE** [Rolling restarts](https://github.com/sidekiq/sidekiq/wiki/Ent-Rolling-Restarts) - great for long running jobs!
- Adjust middleware so unique jobs that don't push aren't registered in a Batch [#3662]
- Add new unlimited rate limiter, useful for testing [#3743]
```ruby
limiter = Sidekiq::Limiter.unlimited(...any args...)
```

1.6.1
-------------

- Fix crash in rate limiter middleware when used with custom exceptions [#3604]

1.6.0
-------------

- Show process "leader" tag on Busy page, requires Sidekiq 5.0.2 [#2867]
- Capture custom metrics with the `save_history` API. [#2815]
- Implement new `unique_until: 'start'` policy option. [#3471]

1.5.4
-------------

- Fix broken Cron page in Web UI [#3458]

1.5.3
-------------

- Remove dependency on the algorithms gem [#3446]
- Allow user to specify max memory in megabytes with SIDEKIQ\_MAXMEM\_MB [#3451]
- Implement logic to detect app startup failure, sidekiqswarm will exit
  rather than try to restart the app forever [#3450]
- Another fix for doubly-encrypted arguments [#3368]

1.5.2
-------------

- Fix encrypted arguments double-encrypted by retry or rate limiting [#3368]
- Fix leak in concurrent rate limiter, run this in Rails console to clean up existing data [#3323]
```ruby
expiry = 1.month.to_i; Sidekiq::Limiter.redis { |c| c.scan_each(match: "lmtr-cfree-*") { |key| c.expire(key, expiry) } }
```

1.5.1
-------------

- Fix issue with census startup when not using Bundler configuration for
  source credentials.

1.5.0
-------------

- Add new web authorization API [#3251]
- Update all sidekiqswarm env vars to use SIDEKIQ\_ prefix [#3218]
- Add census reporting, the leader will ping contribsys nightly with aggregate usage metrics

1.4.0
-------------

- No functional changes, require latest Sidekiq and Sidekiq Pro versions

1.3.2
-------------

- Upgrade encryption to use OpenSSL's more secure GCM mode. [#3060]

1.3.1
-------------

- Fix multi-process memory monitoring on CentOS 6.x [#3063]
- Polish the new encryption feature a bit.

1.3.0
-------------

- **BETA** [New encryption feature](https://github.com/sidekiq/sidekiq/wiki/Ent-Encryption)
  which automatically encrypts the last argument of a Worker, aka the secret bag.

1.2.4
-------------

- Fix issue causing some minutely jobs to execute every other minute.
- Log a warning if slow periodic processing causes us to miss a clock tick.

1.2.3
-------------

- Periodic jobs could stop executing until process restart if Redis goes down [#3047]

1.2.2
-------------

- Add API to check if a unique lock is present. See [#2932] for details.
- Tune concurrent limiters to minimize thread thrashing under heavy contention. [#2944]
- Add option for tuning which Bundler groups get preloaded with `sidekiqswarm` [#3025]
```
SIDEKIQ_PRELOAD=default,production bin/sidekiqswarm ...
# Use an empty value for maximum application compatibility
SIDEKIQ_PRELOAD= bin/sidekiqswarm ...
```

1.2.1
-------------

- Multi-Process mode can now monitor the RSS memory of children and
  restart any that grow too large.  To limit children to 1GB each:
```
MAXMEM_KB=1048576 COUNT=2 bundle exec sidekiqswarm ...
```

1.2.0
-------------

- **NEW FEATURE** Multi-process mode!  Sidekiq Enterprise can now fork multiple worker
  processes, enabling significant memory savings.  See the [wiki
documentation](https://github.com/sidekiq/sidekiq/wiki/Ent-Multi-Process) for details.


0.7.10
-------------

- More precise gemspec dependency versioning

1.1.0
-------------

- **NEW FEATURE** Historical queue metrics, [documented in the wiki](https://github.com/sidekiq/sidekiq/wiki/Ent-Historical-Metrics) [#2719]

0.7.9, 1.0.2
-------------

- Window limiters can now accept arbitrary window sizes [#2686]
- Fix race condition in window limiters leading to non-stop OverLimit [#2704]
- Fix invalid overage counts when nesting concurrent limiters

1.0.1
----------

- Fix crash in periodic subsystem when a follower shuts down, thanks
  to @justinko for reporting.

1.0.0
----------

- Enterprise 1.x targets Sidekiq 4.x.
- Rewrite several features to remove Celluloid dependency.  No
  functional changes.

0.7.8
----------

- Fix `unique_for: false` [#2658]


0.7.7
----------

- Enterprise 0.x targets Sidekiq 3.x.
- Fix racy shutdown event which could lead to disappearing periodic
  jobs, requires Sidekiq >= 3.5.3.
- Add new :leader event which is fired when a process gains leadership.

0.7.6
----------

- Redesign how overrated jobs are rescheduled to avoid creating new
  jobs. [#2619]

0.7.5
----------

- Fix dynamic creation of concurrent limiters [#2617]

0.7.4
----------
- Add additional check to prevent duplicate periodic job creation
- Allow user-specified TTLs for rate limiters [#2607]
- Paginate rate limiter index page [#2606]

0.7.3
----------

- Rework `Sidekiq::Limiter` redis handling to match global redis handling.
- Allow user to customize rate limit backoff logic and handle custom
  rate limit errors.
- Fix scalability issue with Limiter index page.

0.7.2
----------

- Fix typo which prevented limiters with '0' in their names.

0.7.1
----------

- Fix issue where unique scheduled jobs can't be enqueued upon schedule
  due to the existing unique lock. [#2499]

0.7.0
----------

Initial release.<|MERGE_RESOLUTION|>--- conflicted
+++ resolved
@@ -7,12 +7,8 @@
 HEAD
 ---------
 
-<<<<<<< HEAD
 - Add new points-based rate limiter popular with GraphQL endpoints at Shopify, GitHub, et al.
   Thanks to Thad Sauter of NexHealth for contributing the initial skeleton. [#5757]
-=======
-- Add new "points-based" leaky bucket rate limiter [#5757]
-  Useful for rate-limited GraphQL query endpoints at Shopify, GitHub, etc.
 - Refactor rate limiter codebase to use `autoload`
 - Refactor concurrent and bucket rate limiter data model to be cluster-friendly [#5800]
 
@@ -21,7 +17,6 @@
 
 - Revert unique impl which required Redis 7.0 [#5793]
 - Fix spurious "Uh oh" messages with `sidekiqswarm` [#5801]
->>>>>>> d36c0907
 
 7.0.4
 ---------
