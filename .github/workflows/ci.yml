name: CI

on:
  push:
    branches: [ main ]
  pull_request:
    branches: [ main ]

jobs:
  test:

    runs-on: ubuntu-latest

    strategy:
      fail-fast: false
      matrix:
<<<<<<< HEAD
        ruby: [2.7, 3.0]
=======
        ruby: [2.5, 2.6, 2.7, "3.0"]
>>>>>>> 96816c3a
    services:
      redis:
        image: redis
        options: >-
          --health-cmd "redis-cli ping"
          --health-interval 10s
          --health-timeout 5s
          --health-retries 5
        ports:
          - 6379:6379

    steps:
    - uses: actions/checkout@v2
    - name: Set up Ruby
    # To automatically get bug fixes and new Ruby versions for ruby/setup-ruby,
    # change this to (see https://github.com/ruby/setup-ruby#versioning):
      uses: ruby/setup-ruby@v1
      with:
        bundler-cache: true # 'bundle install' and cache gems
        ruby-version: ${{ matrix.ruby }}
    - name: Run tests
      run: bundle exec rake<|MERGE_RESOLUTION|>--- conflicted
+++ resolved
@@ -14,11 +14,7 @@
     strategy:
       fail-fast: false
       matrix:
-<<<<<<< HEAD
-        ruby: [2.7, 3.0]
-=======
-        ruby: [2.5, 2.6, 2.7, "3.0"]
->>>>>>> 96816c3a
+        ruby: ["2.7", "3.0", "3.1"]
     services:
       redis:
         image: redis
