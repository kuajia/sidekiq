--- conflicted
+++ resolved
@@ -2,8 +2,7 @@
 
 gem 'pry'
 gem 'sidekiq', :path => '..'
-gem 'rails', '5.0.0.rc1'
-gem 'rack', '2.0.0.rc1'
+gem 'rails', '5.0.0'
 gem 'sinatra', github: 'sinatra/sinatra'
 
 platforms :ruby do
@@ -16,11 +15,6 @@
   #gem 'activerecord-jdbcsqlite3-adapter'
 #end
 
-<<<<<<< HEAD
-=======
-gem 'rails', '~> 4.2'
-gem 'sidekiq', :path => '..'
->>>>>>> 4b894d9b
 #gem 'ruby-prof'
 
 #de Does not work with jruby or rbx:
