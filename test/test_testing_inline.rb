--- conflicted
+++ resolved
@@ -39,42 +39,7 @@
     end
   end
 
-<<<<<<< HEAD
   it 'stubs the enqueue call when in testing mode' do
-=======
-  describe "delay" do
-    require "action_mailer"
-    class InlineFooMailer < ActionMailer::Base
-      def bar(str)
-        raise InlineError
-      end
-    end
-
-    class InlineFooModel
-      def self.bar(str)
-        raise InlineError
-      end
-    end
-
-    before do
-      Sidekiq::Extensions.enable_delay!
-    end
-
-    it "stubs the delay call on mailers" do
-      assert_raises InlineError do
-        InlineFooMailer.delay.bar("three")
-      end
-    end
-
-    it "stubs the delay call on models" do
-      assert_raises InlineError do
-        InlineFooModel.delay.bar("three")
-      end
-    end
-  end
-
-  it "stubs the enqueue call when in testing mode" do
->>>>>>> 261368db
     assert Sidekiq::Client.enqueue(InlineWorker, true)
 
     assert_raises InlineError do
