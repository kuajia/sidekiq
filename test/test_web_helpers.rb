# frozen_string_literal: true

require_relative "helper"
require "sidekiq/web"

describe "Web helpers" do
  before do
    Sidekiq.redis { |c| c.flushdb }
  end

  class Helpers
    include Sidekiq::WebHelpers

    def initialize(params = {})
      @thehash = default.merge(params)
    end

    def request
      self
    end

    def settings
      self
    end

    def locales
      ["web/locales"]
    end

    def env
      @thehash
    end

    def default
      {
      }
    end
  end

  it "tests locale determination" do
    obj = Helpers.new
    assert_equal "en", obj.locale

    obj = Helpers.new("HTTP_ACCEPT_LANGUAGE" => "fr-FR,fr;q=0.8,en-US;q=0.6,en;q=0.4,ru;q=0.2")
    assert_equal "fr", obj.locale

    obj = Helpers.new("HTTP_ACCEPT_LANGUAGE" => "zh-CN,zh;q=0.8,en-US;q=0.6,en;q=0.4,ru;q=0.2")
    assert_equal "zh-cn", obj.locale

    obj = Helpers.new("HTTP_ACCEPT_LANGUAGE" => "en-US,sv-SE;q=0.8,sv;q=0.6,en;q=0.4")
    assert_equal "en", obj.locale

    obj = Helpers.new("HTTP_ACCEPT_LANGUAGE" => "nb-NO,nb;q=0.2")
    assert_equal "nb", obj.locale

    obj = Helpers.new("HTTP_ACCEPT_LANGUAGE" => "en-us")
    assert_equal "en", obj.locale

    obj = Helpers.new("HTTP_ACCEPT_LANGUAGE" => "sv-se")
    assert_equal "sv", obj.locale

    obj = Helpers.new("HTTP_ACCEPT_LANGUAGE" => "pt-BR,pt;q=0.8,en-US;q=0.6,en;q=0.4")
    assert_equal "pt-br", obj.locale

    obj = Helpers.new("HTTP_ACCEPT_LANGUAGE" => "pt-PT,pt;q=0.8,en-US;q=0.6,en;q=0.4")
    assert_equal "pt", obj.locale

    obj = Helpers.new("HTTP_ACCEPT_LANGUAGE" => "pt-br")
    assert_equal "pt-br", obj.locale

    obj = Helpers.new("HTTP_ACCEPT_LANGUAGE" => "pt-pt")
    assert_equal "pt", obj.locale

    obj = Helpers.new("HTTP_ACCEPT_LANGUAGE" => "pt")
    assert_equal "pt", obj.locale

    obj = Helpers.new("HTTP_ACCEPT_LANGUAGE" => "en-us; *")
    assert_equal "en", obj.locale

    obj = Helpers.new("HTTP_ACCEPT_LANGUAGE" => "en-US,en;q=0.8")
    assert_equal "en", obj.locale

    obj = Helpers.new("HTTP_ACCEPT_LANGUAGE" => "en-GB,en-US;q=0.8,en;q=0.6")
    assert_equal "en", obj.locale

    obj = Helpers.new("HTTP_ACCEPT_LANGUAGE" => "ru,en")
    assert_equal "ru", obj.locale

    obj = Helpers.new("HTTP_ACCEPT_LANGUAGE" => "lt")
    assert_equal "lt", obj.locale

    obj = Helpers.new("HTTP_ACCEPT_LANGUAGE" => "*")
    assert_equal "en", obj.locale
  end

  it "tests available locales" do
    obj = Helpers.new
    expected = %w[
      ar cs da de el en es fa fr he hi it ja
      ko lt nb nl pl pt pt-br ru sv ta uk ur
      vi zh-cn zh-tw
    ]
    assert_equal expected, obj.available_locales.sort
  end

  it "tests displaying of illegal args" do
    obj = Helpers.new
    s = obj.display_args([1, 2, 3])
    assert_equal "1, 2, 3", s
    s = obj.display_args(["<html>", 12])
    assert_equal "&quot;&lt;html&gt;&quot;, 12", s
    s = obj.display_args("<html>")
    assert_equal "Invalid job payload, args must be an Array, not String", s
    s = obj.display_args(nil)
    assert_equal "Invalid job payload, args is nil", s
  end

  it "query string escapes bad query input" do
    obj = Helpers.new
    assert_equal "page=B%3CH", obj.to_query_string("page" => "B<H")
  end

  it "qparams string escapes bad query input" do
    obj = Helpers.new
    obj.instance_eval do
      def params
        {"direction" => "H>B"}
      end
    end
    assert_equal "direction=H%3EB&page=B%3CH", obj.qparams("page" => "B<H")
  end

<<<<<<< HEAD
  describe "#format_memory" do
    it "returns in KB" do
      obj = Helpers.new
      assert_equal "1 KB", obj.format_memory(1)
    end

    it "returns in MB" do
      obj = Helpers.new
      assert_equal "97 MB", obj.format_memory(100_002)
    end

    it "returns in GB" do
      obj = Helpers.new
      assert_equal "9.5 GB", obj.format_memory(10_000_001)
    end
=======
  it "sorts processes using the natural sort order" do
    ["a.10.2", "a.2", "busybee-10_1", "a.23", "a.10.1", "a.1", "192.168.0.10", "192.168.0.2", "2.1.1.1", "busybee-2_34"].each do |hostname|
      pdata = {"hostname" => hostname, "pid" => "123", "started_at" => Time.now.to_i}
      key = "#{hostname}:123"

      Sidekiq.redis do |conn|
        conn.sadd("processes", key)
        conn.hmset(key, "info", Sidekiq.dump_json(pdata), "busy", 0, "beat", Time.now.to_f)
      end
    end

    obj = Helpers.new

    assert obj.sorted_processes.all? { |process| assert_instance_of Sidekiq::Process, process }
    assert_equal ["2.1.1.1", "192.168.0.2", "192.168.0.10", "a.1", "a.2", "a.10.1", "a.10.2", "a.23", "busybee-2_34", "busybee-10_1"], obj.sorted_processes.map { |process| process["hostname"] }
>>>>>>> 25754d12
  end
end<|MERGE_RESOLUTION|>--- conflicted
+++ resolved
@@ -130,7 +130,6 @@
     assert_equal "direction=H%3EB&page=B%3CH", obj.qparams("page" => "B<H")
   end
 
-<<<<<<< HEAD
   describe "#format_memory" do
     it "returns in KB" do
       obj = Helpers.new
@@ -146,7 +145,8 @@
       obj = Helpers.new
       assert_equal "9.5 GB", obj.format_memory(10_000_001)
     end
-=======
+  end
+
   it "sorts processes using the natural sort order" do
     ["a.10.2", "a.2", "busybee-10_1", "a.23", "a.10.1", "a.1", "192.168.0.10", "192.168.0.2", "2.1.1.1", "busybee-2_34"].each do |hostname|
       pdata = {"hostname" => hostname, "pid" => "123", "started_at" => Time.now.to_i}
@@ -162,6 +162,5 @@
 
     assert obj.sorted_processes.all? { |process| assert_instance_of Sidekiq::Process, process }
     assert_equal ["2.1.1.1", "192.168.0.2", "192.168.0.10", "a.1", "a.2", "a.10.1", "a.10.2", "a.23", "busybee-2_34", "busybee-10_1"], obj.sorted_processes.map { |process| process["hostname"] }
->>>>>>> 25754d12
   end
 end