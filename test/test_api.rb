--- conflicted
+++ resolved
@@ -178,28 +178,11 @@
           ApiWorker.perform_async(1, 'mike')
           assert_equal ['TestApi::ApiWorker'], q.map(&:klass)
 
-<<<<<<< HEAD
           job = q.first
           assert_equal 24, job.jid.size
           assert_equal [1, 'mike'], job.args
           assert_equal Time.new(2012, 12, 26), job.enqueued_at
         end
-=======
-    it 'has no enqueued_at time for jobs enqueued in the future' do
-      job_id = ApiWorker.perform_in(100, 1, 'foo')
-      job = Sidekiq::ScheduledSet.new.find_job(job_id)
-      assert_nil job.enqueued_at
-    end
-
-    it 'unwraps delayed jobs' do
-      Sidekiq::Queue.delay.foo(1,2,3)
-      q = Sidekiq::Queue.new
-      x = q.first
-      assert_equal "Sidekiq::Queue.foo", x.display_class
-      assert_equal [1,2,3], x.display_args
-    end
->>>>>>> 19501b27
-
         assert q.latency > 10_000_000
 
         q = Sidekiq::Queue.new('other')
@@ -213,11 +196,17 @@
       end
 
       it 'unwraps delayed jobs' do
-        ApiWorker.delay.foo(1,2,3)
+        Sidekiq::Queue.delay.foo(1,2,3)
         q = Sidekiq::Queue.new
         x = q.first
-        assert_equal "TestApi::ApiWorker.foo", x.display_class
+        assert_equal "Sidekiq::Queue.foo", x.display_class
         assert_equal [1,2,3], x.display_args
+      end
+
+      it 'has no enqueued_at time for jobs enqueued in the future' do
+        job_id = ApiWorker.perform_in(100, 1, 'foo')
+        job = Sidekiq::ScheduledSet.new.find_job(job_id)
+        assert_nil job.enqueued_at
       end
 
       it 'can delete jobs' do
