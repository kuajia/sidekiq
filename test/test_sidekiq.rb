# frozen_string_literal: true

require_relative "helper"
require "sidekiq/cli"

describe Sidekiq do
  describe "json processing" do
    it "handles json" do
      assert_equal({"foo" => "bar"}, Sidekiq.load_json("{\"foo\":\"bar\"}"))
      assert_equal "{\"foo\":\"bar\"}", Sidekiq.dump_json({"foo" => "bar"})
    end
  end

  describe "redis connection" do
    it "returns error without creating a connection if block is not given" do
      assert_raises(ArgumentError) do
        Sidekiq.redis
      end
    end
  end

<<<<<<< HEAD
  describe 'lifecycle events' do
    it 'handles invalid input' do
=======
  describe "❨╯°□°❩╯︵┻━┻" do
    before { $stdout = StringIO.new }
    after { $stdout = STDOUT }

    it "allows angry developers to express their emotional constitution and remedies it" do
      Sidekiq.❨╯°□°❩╯︵┻━┻
      assert_equal "Calm down, yo.\n", $stdout.string
    end
  end

  describe "lifecycle events" do
    it "handles invalid input" do
>>>>>>> 261368db
      Sidekiq.options[:lifecycle_events][:startup].clear

      e = assert_raises ArgumentError do
        Sidekiq.on(:startp)
      end
      assert_match(/Invalid event name/, e.message)
      e = assert_raises ArgumentError do
        Sidekiq.on("startup")
      end
      assert_match(/Symbols only/, e.message)
      Sidekiq.on(:startup) do
        1 + 1
      end

      assert_equal 2, Sidekiq.options[:lifecycle_events][:startup].first.call
    end
  end

  describe "default_job_options" do
    it "stringifies keys" do
      @old_options = Sidekiq.default_job_options
      begin
        Sidekiq.default_job_options = {queue: "cat"}
        assert_equal "cat", Sidekiq.default_job_options["queue"]
      ensure
        Sidekiq.default_job_options = @old_options
      end
    end
  end

  describe "error handling" do
    it "deals with user-specified error handlers which raise errors" do
      output = capture_logging do
        Sidekiq.error_handlers << proc { |x, hash|
          raise "boom"
        }
        cli = Sidekiq::CLI.new
        cli.handle_exception(RuntimeError.new("hello"))
      ensure
        Sidekiq.error_handlers.pop
      end
      assert_includes output, "boom"
      assert_includes output, "ERROR"
    end
  end

  describe "redis connection" do
    it "does not continually retry" do
      assert_raises Redis::CommandError do
        Sidekiq.redis do |c|
          raise Redis::CommandError, "READONLY You can't write against a replica."
        end
      end
    end

    it "reconnects if connection is flagged as readonly" do
      counts = []
      Sidekiq.redis do |c|
        counts << c.info["total_connections_received"].to_i
        raise Redis::CommandError, "READONLY You can't write against a replica." if counts.size == 1
      end
      assert_equal 2, counts.size
      assert_equal counts[0] + 1, counts[1]
    end

    it "reconnects if instance state changed" do
      counts = []
      Sidekiq.redis do |c|
        counts << c.info["total_connections_received"].to_i
        raise Redis::CommandError, "UNBLOCKED force unblock from blocking operation, instance state changed (master -> replica?)" if counts.size == 1
      end
      assert_equal 2, counts.size
      assert_equal counts[0] + 1, counts[1]
    end
  end

  describe "redis info" do
    it "calls the INFO command which returns at least redis_version" do
      output = Sidekiq.redis_info
      assert_includes output.keys, "redis_version"
    end
  end
end<|MERGE_RESOLUTION|>--- conflicted
+++ resolved
@@ -19,23 +19,8 @@
     end
   end
 
-<<<<<<< HEAD
   describe 'lifecycle events' do
     it 'handles invalid input' do
-=======
-  describe "❨╯°□°❩╯︵┻━┻" do
-    before { $stdout = StringIO.new }
-    after { $stdout = STDOUT }
-
-    it "allows angry developers to express their emotional constitution and remedies it" do
-      Sidekiq.❨╯°□°❩╯︵┻━┻
-      assert_equal "Calm down, yo.\n", $stdout.string
-    end
-  end
-
-  describe "lifecycle events" do
-    it "handles invalid input" do
->>>>>>> 261368db
       Sidekiq.options[:lifecycle_events][:startup].clear
 
       e = assert_raises ArgumentError do
