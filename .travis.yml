language: ruby
sudo: false
cache: bundler
services:
  - redis-server
before_install:
  - gem install bundler
  - gem update bundler
rvm:
  - 2.2.4
  - 2.3.0
<<<<<<< HEAD
  - jruby-head
=======
  - jruby-head
  - rbx-2
matrix:
  allow_failures:
    - rvm: rbx-2
>>>>>>> 637a4600
<|MERGE_RESOLUTION|>--- conflicted
+++ resolved
@@ -9,12 +9,4 @@
 rvm:
   - 2.2.4
   - 2.3.0
-<<<<<<< HEAD
-  - jruby-head
-=======
-  - jruby-head
-  - rbx-2
-matrix:
-  allow_failures:
-    - rvm: rbx-2
->>>>>>> 637a4600
+  - jruby-head