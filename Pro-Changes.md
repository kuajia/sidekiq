# Sidekiq Pro Changelog

[Sidekiq Changes](https://github.com/sidekiq/sidekiq/blob/main/Changes.md) | [Sidekiq Pro Changes](https://github.com/sidekiq/sidekiq/blob/main/Pro-Changes.md) | [Sidekiq Enterprise Changes](https://github.com/sidekiq/sidekiq/blob/main/Ent-Changes.md)

Please see [sidekiq.org](https://sidekiq.org/) for more details and how to buy.

<<<<<<< HEAD
7.1.0
---------

- **SEMANTIC CHANGE**: Empty batches now automatically create an empty job.
  This ensures callbacks are fired even if no jobs are created. The behavior
  of empty batches has always been documented as undefined so this is not
  considered a breaking change.
- Add `complete_at`, `success_at` and `death_at` timestamps to `S::Batch::Status`, which track when that batch callback was triggered. [#5818]
- Refactor all `*_at` Batch APIs to consistently return `Time` objects [#5837]
=======
7.0.9
---------

- Dead JIDs on the Batch page are now linked so you can quickly jump to them in Dead
- Fix unnecessary Redis pool creation [#5830]
- Fix network logic which could have resulted in pause/unpause not working [#5834]
>>>>>>> b1be8735

7.0.8
---------

- Fix redis-client API usage which could result in stuck Redis connections [#5823]

7.0.7
---------

- Add Farsi translations
- Fix death callback firing multiple times per batch [#5740]

7.0.6
---------

- Fix random fetching with super_fetch [#5726]
- Fix config issue with reliable_push [#5698]

7.0.4, 7.0.5
---------

- Fixes for the `pending` fix [#5689]

7.0.3
---------

- Adjust statsd middleware to not hold an open connection while executing a job [#5684]

7.0.2
---------

- Clamp Batch `pending` to 0 [#5659]
- Drop Batch pub/sub feature [#5645]

7.0.1
---------

- Fix eager connection to Redis when activating reliable_push [#5606]

7.0.0
---------

- Componentize and capsulize Pro functionality for Sidekiq 7.
- Add DE locale

5.5.7, 5.5.8
---------

- Fix typo in `pending` fix [#5689]

5.5.6
---------

- Clamp Batch `pending` to 0 [#5659]

5.5.5
---------

- Lock Sidekiq Pro 5.x to Sidekiq 6.x.
- Update IT localization

5.5.4
---------

- Fix batch "pending == -1" race condition [#5524]

5.5.3
---------

- Remove Redis 4.8.0 deprecation warnings

5.5.2
---------

- Fix overly aggressive orphan check with large Sidekiq clusters [#5435]

5.5.1
---------

- Unbreak queue pausing [#5382]

5.5.0
---------

- DEPRECATION: remove support for statsd-ruby via `Sidekiq::Pro.statsd`.
  dogstatsd-ruby will be the only supported statsd library in 6.0. [#5212]
- Add `Sidekiq.via` API for targeting shards [#5269]
```ruby
SHARD1 = ConnectionPool.new { Redis.new(db: 0) }
SHARD2 = ConnectionPool.new { Redis.new(db: 1) }
Sidekiq.via(SHARD2) do
  Sidekiq::Queue.all.sum(&:size)
end
```
- Excise "worker" terminology from codebase [#4955]
- Ensure batch callback metrics are always fired [#5217]
- Added `error_type` tag for `job.failures` metrics [#5211]
- Internal refactoring for Sidekiq 6.5.
- Requires Sidekiq 6.5.

5.3.1
---------

- Ensure sidekiq-pro/web pulls in sharding support [#5153]
- Fix pipeline/multi deprecation in redis-rb 4.6.
- Fix namespace issue with dogstatsd-ruby in Ruby 3+ [#5094]

5.3.0
---------

- Fix thread-safety issue with Sidekiq::Pro::Config
- Allow job-specific options in Statsd metrics [#5037]
```ruby
# add to your initializer
Sidekiq::Middleware::Server::Statsd.options = ->(klass, job, q) do
  {tags: ["worker:#{klass}", "queue:#{q}"]}.tap do |h|
    h[:tags] << "tenant:#{job['tenant_id']}" if job["tenant_id"]
  end
end
```

5.2.4
---------

- Initialize paused queue set before allowing jobs to be fetched [#4975]

5.2.3
---------

- Reduce superfluous logging of Redis errors [#4969]
- Display dead JIDs on Batch details page [#4926]

5.2.2
---------

- Include poison pill info in super_fetch's orphan handler [#4859]
- Use Sidekiq::Batch::Immutable error so race conditions can easily be caught [#4845]
- Fix sharded UI not using middleware in Sidekiq 6.2 [#4843]
- Compatibility with dogstatsd-ruby 4.x and 5.x [#4863]

5.2.1
---------

- Propagate death callbacks to parent batches [#4774]
- Allow customization of Batch linger to quickly reclaim memory in Redis [#4772]
- Fix disappearing processes in Busy due to super_fetch initialization when used in
  tandem with `SIDEKIQ_PRELOAD_APP=1` in `sidekiqswarm`. [#4733]

5.2.0
---------

- The Sidekiq Pro and Enterprise gem servers now `bundle install` much faster with **Bundler 2.2+** [#4158]
- Fix issue with reliable push and multiple shards [#4669]
- Fix Pro memory leak due to fetch refactoring in Sidekiq 6.1 [#4652]
- Gracefully handle poison pill jobs [#4633]
- Remove support for multi-shard batches [#4642]
- Rename `Sidekiq::Rack::BatchStatus` to `Sidekiq::Pro::BatchStatus` [#4655]

5.1.1
---------

- Fix broken basic fetcher [#4616]

5.1.0
---------

- Remove old Statsd metrics with `WorkerName` in the name [#4377]
```
job.WorkerName.count -> job.count with tag worker:WorkerName
job.WorkerName.perform -> job.perform with tag worker:WorkerName
job.WorkerName.failure -> job.failure with tag worker:WorkerName
```
- Remove `concurrent-ruby` gem dependency [#4586]
- Update `constantize` for batch callbacks. [#4469]
- Add queue tag to `jobs.recovered.fetch` metric [#4594]
- Refactor Pro's fetch infrastructure [#4602]

5.0.1
---------

- Rejigger batch failures UI to add direct links to retries and scheduled jobs [#4209]
- Delete batch data with `UNLINK` [#4155]
- Fix bug where a scheduled job can lose its scheduled time when using reliable push [#4267]
- Sidekiq::JobSet#scan and #find_job APIs have been promoted to Sidekiq OSS. [#4259]

5.0.0
---------

- There is no significant migration from Sidekiq Pro 4.0 to 5.0
  but make sure you read the [update notes for Sidekiq
6.0](https://github.com/sidekiq/sidekiq/blob/main/docs/6.0-Upgrade.md).
- Removed various deprecated APIs and associated warnings.
- **BREAKING CHANGE** Remove the `Sidekiq::Batch::Status#dead_jobs` API in favor of
  `Sidekiq::Batch::Status#dead_jids`. [#4217]
- Update Sidekiq Pro codebase to use StandardRB formatting
- Fix lingering "b-XXX-died" elements in Redis which could cause
  excessive memory usage. [#4217]
- Add ES translations, see issues [#3949](https://github.com/sidekiq/sidekiq/issues/3949) and [#3951](https://github.com/sidekiq/sidekiq/issues/3951) to add your own language.

4.0.5
---------

- Increase super\_fetch retriever thread count from 1 to 2 to make it
  less sensitive to Redis latency.
- Better handling of invalid job JSON by reliable scheduler [#4053]
- Added ZH, PT, JA and RU translations.

4.0.4
---------

- Update Sidekiq::Client patches to work with new Module#prepend
  mechanism in Sidekiq 5.2.0. [#3930]

4.0.3
---------

- Add at\_exit handler to push any saved jobs in `reliable_push` when exiting. [#3823]
- Implement batch death callback.  This is fired the first time a job within a batch dies. [#3841]
```ruby
batch = Sidekiq::Batch.new
batch.on(:death, ...)
```

4.0.2
---------

- Remove super\_fetch edge case leading to an unnecessary `sleep(1)`
  call and resulting latency [#3790]
- Fix possible bad statsd metric call on super\_fetch startup
- Remove superfluous `freeze` calls on Strings [#3759]

4.0.1
---------

- Fix incompatibility with the statsd-ruby gem [#3740]
- Add tags to Statsd metrics when using Datadog [#3744]

4.0.0
---------

- See the [Sidekiq Pro 4.0](docs/Pro-4.0-Upgrade.md) release notes.


3.7.1
---------

- Deprecate timed\_fetch.  Switch to super\_fetch:
```ruby
config.super_fetch!
```


3.7.0
---------

- Refactor batch job success/failure to gracefully handle several edge
  cases with regard to Sidekiq::Shutdown.  This should greatly reduce
  the chances of seeing the long-standing "negative pending count" problem. [#3710]


3.6.1
---------

- Add support for Datadog::Statsd, it is the recommended Statsd client.  [#3699]
```ruby
Sidekiq::Pro.dogstatsd = ->{ Datadog::Statsd.new("metrics.example.com", 8125) }
```
- Size the statsd connection pool based on Sidekiq's concurrency [#3700]


3.6.0
---------

This release overhauls the Statsd metrics support and adds more
metrics for tracking Pro feature usage.  In your initializer:
```ruby
Sidekiq::Pro.statsd = ->{ ::Statsd.new("127.0.0.1", 8125) }
```
Sidekiq Pro will emit more metrics to Statsd:
```
jobs.expired - when a job is expired
jobs.recovered.push - when a job is recovered by reliable_push after network outage
jobs.recovered.fetch - when a job is recovered by super_fetch after process crash
batch.created - when a batch is created
batch.complete - when a batch is completed
batch.success - when a batch is successful
```
Sidekiq Pro's existing Statsd middleware has been rewritten to leverage the new API.
Everything should be backwards compatible with one deprecation notice.


3.5.4
---------

- Fix case in SuperFetch where Redis downtime can lead to processor thread death [#3684]
- Fix case where TimedFetch might not recover some pending jobs
- Fix edge case in Batch::Status#poll leading to premature completion [#3640]
- Adjust scan API to check 100 elements at a time, to minimize network round trips
  when scanning large sets.

3.5.3
---------

- Restore error check for super\_fetch's job ack [#3601]
- Trim error messages saved in Batch's failure hash, preventing huge
  messages from bloating Redis. [#3570]

3.5.2
---------

- Fix `Status#completed?` when run against a Batch that had succeeded
  and was deleted. [#3519]

3.5.1
---------

- Work with Sidekiq 5.0.2+
- Improve performance of super\_fetch with weighted queues [#3489]

3.5.0
---------

- Add queue pause/unpause endpoints for scripting via curl [#3445]
- Change how super\_fetch names private queues to avoid hostname/queue clashes. [#3443]
- Re-implement `Sidekiq::Queue#delete_job` to avoid O(n) runtime [#3408]
- Batch page displays Pending JIDs if less than 10 [#3130]
- Batch page has a Search button to find associated Retries [#3130]
- Make Batch UI progress bar more friendly to the colorblind [#3387]

3.4.5
---------

- Fix potential job loss with reliable scheduler when lots of jobs are scheduled
  at precisely the same time. Thanks to raivil for his hard work in
  reproducing the bug. [#3371]

3.4.4
---------

- Optimize super\_fetch shutdown to restart jobs quicker [#3249]

3.4.3
---------

- Limit reliable scheduler to enqueue up to 100 jobs per call, minimizing Redis latency [#3332]
- Fix bug in super\_fetch logic for queues with `_` in the name [#3339]

3.4.2
---------

- Add `Batch::Status#invalidated?` API which returns true if any/all
  JIDs were invalidated within the batch. [#3326]

3.4.1
---------

- Allow super\_fetch's orphan job check to happen as often as every hour [#3273]
- Officially deprecate reliable\_fetch algorithm, I now recommend you use `super_fetch` instead:
```ruby
Sidekiq.configure_server do |config|
  config.super_fetch!
end
```
Also note that Sidekiq's `-i/--index` option is no longer used/relevant with super\_fetch.
- Don't display "Delete/Retry All" buttons when filtering in Web UI [#3243]
- Reimplement Sidekiq::JobSet#find\_job with ZSCAN [#3197]

3.4.0
---------

- Introducing the newest reliable fetching algorithm: `super_fetch`!  This
  algorithm will replace reliable\_fetch in Pro 4.0.  super\_fetch is
  bullet-proof across all environments, no longer requiring stable
  hostnames or an index to be set per-process. [#3077]
```ruby
Sidekiq.configure_server do |config|
  config.super_fetch!
end
```
  Thank you to @jonhyman for code review and the Sidekiq Pro customers that
  beta tested super\_fetch.

3.3.3
---------

- Update Web UI extension to work with Sidekiq 4.2.0's new Web UI. [#3075]

3.3.2
---------

- Minimize batch memory usage after success [#3083]
- Extract batch's 24 hr linger expiry to a LINGER constant so it can be tuned. [#3011]

3.3.1
---------

- If environment is unset, treat it as development so reliable\_fetch works as before 3.2.2.

3.3.0
---------

- Don't delete batches immediately upon success but set a 24 hr expiry, this allows
  Sidekiq::Batch::Status#poll to work, even after batch success. [#3011]
- New `Sidekiq::PendingSet#destroy(jid)` API to remove poison pill jobs [#3015]

3.2.2
---------

- A default value for -i is only set in development now, staging or
  other environments must set an index if you wish to use reliable\_fetch. [#2971]
- Fix nil dereference when checking for jobs over timeout in timed\_fetch


3.2.1
---------

- timed\_fetch now works with namespaces.  [ryansch]


3.2.0
---------

- Fixed detection of missing batches, `NoSuchBatch` should be raised
  properly now if `Sidekiq::Batch.new(bid)` is called on a batch no
  longer in Redis.
- Remove support for Pro 1.x format batches.  This version will no
  longer seamlessly process batches created with Sidekiq Pro 1.x.
  As always, upgrade one major version at a time to ensure a smooth
  transition.
- Fix edge case where a parent batch could expire before a child batch
  was finished processing, leading to missing batches [#2889]

2.1.5
---------

- Fix edge case where a parent batch could expire before a child batch
  was finished processing, leading to missing batches [#2889]

3.1.0
---------

- New container-friendly fetch algorithm: `timed_fetch`.  See the
  [wiki documentation](https://github.com/sidekiq/sidekiq/wiki/Pro-Reliability-Server)
  for trade offs between the two reliability options.  You should
  use this if you are on Heroku, Docker, Amazon ECS or EBS or
  another container-based system.


3.0.6
---------

- Fix race condition on reliable fetch shutdown

3.0.5
---------

- Statsd metrics now account for ActiveJob class names
- Allow reliable fetch internals to be overridden [jonhyman]

3.0.4
---------

- Queue pausing no longer requires reliable fetch. [#2786]

3.0.3, 2.1.4
------------

- Convert Lua-based `Sidekiq::Queue#delete_by_class` to Ruby-based, to
  avoid O(N^2) performance and possible Redis failure. [#2806]

3.0.2
-----------

- Make job registration with batch part of the atomic push so batch
  metadata can't get out of sync with the job data. [#2714]

3.0.1
-----------

- Remove a number of Redis version checks since we can assume 2.8+ now.
- Fix expiring jobs client middleware not loaded on server

3.0.0
-----------

- See the [Pro 3.0 release notes](docs/Pro-3.0-Upgrade.md).

2.1.3
-----------

- Don't enable strict priority if using weighted queueing like `-q a,1 -q b,1`
- Safer JSON mangling in Lua [#2639]

2.1.2
-----------

- Lock Sidekiq Pro 2.x to Sidekiq 3.x.

2.1.1
-----------

- Make ShardSet lazier so Redis can first be initialized at startup. [#2603]


2.1.0
-----------

- Explicit support for sharding batches.  You list your Redis shards and
  Sidekiq Pro will randomly spread batches across the shards.  The BID
  will indicate which shard contains the batch data.  Jobs within a
  batch may be spread across all shards too. [#2548, jonhyman]
- Officially deprecate Sidekiq::Notifications code.  Notifications have
  been undocumented for months now. [#2575]


2.0.8
-----------

- Fix reliable scheduler mangling large numeric arguments.  Lua's CJSON
  library cannot accurately encode numbers larger than 14 digits! [#2478]

2.0.7
-----------

- Optimize delete of enormous batches (100,000s of jobs) [#2458]

2.0.6, 1.9.3
--------------

- CSRF protection in Sidekiq 3.4.2 broke job filtering in the Web UI [#2442]
- Sidekiq Pro 1.x is now limited to Sidekiq < 3.5.0.

2.0.5
-----------

- Atomic scheduler now sets `enqueued_at` [#2414]
- Batches now account for jobs which are stopped by client middleware [#2406]
- Ignore redundant calls to `Sidekiq::Client.reliable_push!` [#2408]

2.0.4
-----------

- Reliable push now supports sharding [#2409]
- Reliable push now only catches Redis exceptions [#2307]

2.0.3
-----------

- Display Batch callback data on the Batch details page. [#2347]
- Fix incompatibility with Pro Web and Rack middleware. [#2344] Thank
  you to Jason Clark for the tip on how to fix it.

2.0.2
-----------

- Multiple Web UIs can now run in the same process. [#2267] If you have
  multiple Redis shards, you can mount UIs for all in the same process:
```ruby
POOL1 = ConnectionPool.new { Redis.new(:url => "redis://localhost:6379/0") }
POOL2 = ConnectionPool.new { Redis.new(:url => "redis://localhost:6378/0") }

mount Sidekiq::Pro::Web => '/sidekiq' # default
mount Sidekiq::Pro::Web.with(redis_pool: POOL1), at: '/sidekiq1', as: 'sidekiq1' # shard1
mount Sidekiq::Pro::Web.with(redis_pool: POOL2), at: '/sidekiq2', as: 'sidekiq2' # shard2
```
- **SECURITY** Fix batch XSS in error data.  Thanks to moneybird.com for
  reporting the issue.

2.0.1
-----------

- Add `batch.callback_queue` so batch callbacks can use a higher
  priority queue than jobs. [#2200]
- Gracefully recover if someone runs `SCRIPT FLUSH` on Redis. [#2240]
- Ignore errors when attempting `bulk_requeue`, allowing clean shutdown

2.0.0
-----------

- See [the Upgrade Notes](docs/Pro-2.0-Upgrade.md) for detailed notes.

1.9.2
-----------

- As of 1/1/2015, Sidekiq Pro is hosted on a new dedicated server.
  Happy new year and let's hope for 100% uptime!
- Fix bug in reliable\_fetch where jobs could be duplicated if a Sidekiq
  process crashed and you were using weighted queues. [#2120]

1.9.1
-----------

- **SECURITY** Fix XSS in batch description, thanks to intercom.io for reporting the
  issue.  If you don't use batch descriptions, you don't need the fix.

1.9.0
-----------

- Add new expiring jobs feature [#1982]
- Show batch expiration on Batch details page [#1981]
- Add '$' batch success token to the pubsub support. [#1953]


1.8.0
-----------

- Fix race condition where Batches can complete
  before they have been fully defined or only half-defined. Requires
  Sidekiq 3.2.3. [#1919]


1.7.6
-----------

- Quick release to verify #1919


1.7.5
-----------

- Fix job filtering within the Dead tab.
- Add APIs and wiki documentation for invalidating jobs within a batch.


1.7.4
-----------

- Awesome ANSI art startup banner!


1.7.3
-----------

- Batch callbacks should use the same queue as the associated jobs.

1.7.2
-----------

- **DEPRECATION** Use `Batch#on(:complete)` instead of `Batch#notify`.
  The specific Campfire, HipChat, email and other notification schemes
  will be removed in 2.0.0.
- Remove batch from UI when successful. [#1745]
- Convert batch callbacks to be asynchronous jobs for error handling [#1744]

1.7.1
-----------

- Fix for paused queues being processed for a few seconds when starting
  a new Sidekiq process.
- Add a 5 sec delay when starting reliable fetch on Heroku to minimize
  any duplicate job processing with another process shutting down.

1.7.0
-----------

- Add ability to pause reliable queues via API.
```ruby
q = Sidekiq::Queue.new("critical")
q.pause!
q.paused? # => true
q.unpause!
```

Sidekiq polls Redis every 10 seconds for paused queues so pausing will take
a few seconds to take effect.

1.6.0
-----------

- Compatible with Sidekiq 3.

1.5.1
-----------

- Due to a breaking API change in Sidekiq 3.0, this version is limited
  to Sidekiq 2.x.

1.5.0
-----------

- Fix issue on Heroku where reliable fetch could orphan jobs [#1573]


1.4.3
-----------

- Reverse sorting of Batches in Web UI [#1098]
- Refactoring for Sidekiq 3.0, Pro now requires Sidekiq 2.17.5

1.4.2
-----------

- Tolerate expired Batches in the web UI.
- Fix 100% CPU usage when using weighted queues and reliable fetch.

1.4.1
-----------

- Add batch progress bar to batch detail page. [#1398]
- Fix race condition in initializing Lua scripts


1.4.0
-----------

- Default batch expiration has been extended to 3 days, from 1 day previously.
- Batches now sort in the Web UI according to expiry time, not creation time.
- Add user-configurable batch expiry.  If your batches might take longer
  than 72 hours to process, you can extend the expiration date.

```ruby
b = Sidekiq::Batch.new
b.expires_in 5.days
...
```

1.3.2
-----------

- Lazy load Lua scripts so a Redis connection is not required on bootup.

1.3.1
-----------

- Fix a gemspec packaging issue which broke the Batch UI.

1.3.0
-----------

Thanks to @jonhyman for his contributions to this Sidekiq Pro release.

This release includes new functionality based on the SCAN command newly
added to Redis 2.8.  Pro still works with Redis 2.4 but some
functionality will be unavailable.

- Job Filtering in the Web UI!
  You can now filter retries and scheduled jobs in the Web UI so you
  only see the jobs relevant to your needs.  Queues cannot be filtered;
  Redis does not provide the same SCAN operation on the LIST type.
  **Redis 2.8**
  ![Filtering](https://f.cloud.github.com/assets/2911/1619465/f47529f2-5657-11e3-8cd1-33899eb72aad.png)
- SCAN support in the Sidekiq::SortedSet API.  Here's an example that
  finds all jobs which contain the substring "Warehouse::OrderShip"
  and deletes all matching retries.  If the set is large, this API
  will be **MUCH** faster than standard iteration using each.
  **Redis 2.8**
```ruby
  Sidekiq::RetrySet.new.scan("Warehouse::OrderShip") do |job|
    job.delete
  end
```

- Sidekiq::Batch#jobs now returns the set of JIDs added to the batch.
- Sidekiq::Batch#jids returns the complete set of JIDs associated with the batch.
- Sidekiq::Batch#remove\_jobs(jid, jid, ...) removes JIDs from the set, allowing early termination of jobs if they become irrelevant according to application logic.
- Sidekiq::Batch#include?(jid) allows jobs to check if they are still
  relevant to a Batch and exit early if not.
- Sidekiq::SortedSet#find\_job(jid) now uses server-side Lua if possible **Redis 2.6** [jonhyman]
- The statsd integration now sets global job counts:
```ruby
  jobs.count
  jobs.success
  jobs.failure
```

- Change shutdown logic to push leftover jobs in the private queue back
  into the public queue when shutting down with Reliable Fetch.  This
  allows the safe decommission of a Sidekiq Pro process when autoscaling. [jonhyman]
- Add support for weighted random fetching with Reliable Fetch [jonhyman]
- Pro now requires Sidekiq 2.17.0

1.2.5
-----------

- Convert Batch UI to use Sidekiq 2.16's support for extension localization.
- Update reliable\_push to work with Sidekiq::Client refactoring in 2.16
- Pro now requires Sidekiq 2.16.0

1.2.4
-----------

- Convert Batch UI to Bootstrap 3
- Pro now requires Sidekiq 2.15.0
- Add Sidekiq::Batch::Status#delete [#1205]

1.2.3
-----------

- Pro now requires Sidekiq 2.14.0
- Fix bad exception handling in batch callbacks [#1134]
- Convert Batch UI to ERB

1.2.2
-----------

- Problem with reliable fetch which could lead to lost jobs when Sidekiq
  is shut down normally.  Thanks to MikaelAmborn for the report. [#1109]

1.2.1
-----------

- Forgot to push paging code necessary for `delete_job` performance.

1.2.0
-----------

- **LEAK** Fix batch key which didn't expire in Redis.  Keys match
  /b-[a-f0-9]{16}-pending/, e.g. "b-4f55163ddba10aa0-pending" [#1057]
- **Reliable fetch now supports multiple queues**, using the algorithm spec'd
  by @jackrg [#1102]
- Fix issue with reliable\_push where it didn't return the JID for a pushed
  job when sending previously cached jobs to Redis.
- Add fast Sidekiq::Queue#delete\_job(jid) API which leverages Lua so job lookup is
  100% server-side.  Benchmark vs Sidekiq's Job#delete API. **Redis 2.6**

```
Sidekiq Pro API
  0.030000   0.020000   0.050000 (  1.640659)
Sidekiq API
 17.250000   2.220000  19.470000 ( 22.193300)
```

- Add fast Sidekiq::Queue#delete\_by\_class(klass) API to remove all
  jobs of a given type.  Uses server-side Lua for performance. **Redis 2.6**

1.1.0
-----------

- New `sidekiq/pro/reliable_push` which makes Sidekiq::Client resiliant
  to Redis network failures. [#793]
- Move `sidekiq/reliable_fetch` to `sidekiq/pro/reliable_fetch`


1.0.0
-----------

- Sidekiq Pro changelog moved to mperham/sidekiq for public visibility.
- Add new Rack endpoint for easy polling of batch status via JavaScript.  See `sidekiq/rack/batch_status`

0.9.3
-----------

- Fix bad /batches path in Web UI
- Fix Sinatra conflict with sidekiq-failures

0.9.2
-----------

- Fix issue with lifecycle notifications not firing.

0.9.1
-----------

- Update due to Sidekiq API changes.

0.9.0
-----------

- Rearchitect Sidekiq's Fetch code to support different fetch
strategies.  Add a ReliableFetch strategy which works with Redis'
RPOPLPUSH to ensure we don't lose messages, even when the Sidekiq
process crashes unexpectedly. [mperham/sidekiq#607]

0.8.2
-----------

- Reimplement existing notifications using batch on_complete events.

0.8.1
-----------

- Rejigger batch callback notifications.


0.8.0
-----------

- Add new Batch 'callback' notification support, for in-process
  notification.
- Symbolize option keys passed to Pony [mperham/sidekiq#603]
- Batch no longer requires the Web UI since Web UI usage is optional.
  You must require is manually in your Web process:

```ruby
require 'sidekiq/web'
require 'sidekiq/batch/web'
mount Sidekiq::Web => '/sidekiq'
```


0.7.1
-----------

- Worker instances can access the associated jid and bid via simple
  accessors.
- Batches can now be modified while being processed so, e.g. a batch
  job can add additional jobs to its own batch.

```ruby
def perform(...)
  batch = Sidekiq::Batch.new(bid) # instantiate batch associated with this job
  batch.jobs do
    SomeWorker.perform_async # add another job
  end
end
```

- Save error backtraces in batch's failure info for display in Web UI.
- Clean up email notification a bit.


0.7.0
-----------

- Add optional batch description
- Mutable batches.  Batches can now be modified to add additional jobs
  at runtime.  Example would be a batch job which needs to create more
  jobs based on the data it is processing.

```ruby
batch = Sidekiq::Batch.new(bid)
batch.jobs do
  # define more jobs here
end
```
- Fix issues with symbols vs strings in option hashes


0.6.1
-----------

- Webhook notification support


0.6
-----------

- Redis pubsub
- Email polish


0.5
-----------

- Batches
- Notifications
- Statsd middleware<|MERGE_RESOLUTION|>--- conflicted
+++ resolved
@@ -4,7 +4,6 @@
 
 Please see [sidekiq.org](https://sidekiq.org/) for more details and how to buy.
 
-<<<<<<< HEAD
 7.1.0
 ---------
 
@@ -14,14 +13,13 @@
   considered a breaking change.
 - Add `complete_at`, `success_at` and `death_at` timestamps to `S::Batch::Status`, which track when that batch callback was triggered. [#5818]
 - Refactor all `*_at` Batch APIs to consistently return `Time` objects [#5837]
-=======
+
 7.0.9
 ---------
 
 - Dead JIDs on the Batch page are now linked so you can quickly jump to them in Dead
 - Fix unnecessary Redis pool creation [#5830]
 - Fix network logic which could have resulted in pause/unpause not working [#5834]
->>>>>>> b1be8735
 
 7.0.8
 ---------
