--- conflicted
+++ resolved
@@ -250,15 +250,10 @@
     def retry
       raise "Retry not available on jobs which have not failed" unless item["failed_at"]
       Sidekiq.redis do |conn|
-<<<<<<< HEAD
-        results = conn.zrangebyscore(parent.name, score, score)
-        conn.zremrangebyscore(parent.name, score, score)
-=======
         results = conn.multi do
-          conn.zrangebyscore('retry', score, score)
-          conn.zremrangebyscore('retry', score, score)
+          conn.zrangebyscore(parent.name, score, score)
+          conn.zremrangebyscore(parent.name, score, score)
         end.first
->>>>>>> 939006e0
         results.map do |message|
           msg = Sidekiq.load_json(message)
           msg['retry_count'] = msg['retry_count'] - 1
@@ -446,11 +441,7 @@
       Sidekiq.redis do |conn|
         workers = conn.smembers("workers")
         workers.each do |w|
-<<<<<<< HEAD
           msg = conn.get("worker:#{w}")
-=======
-          msg, time = conn.mget("worker:#{w}", "worker:#{w}:started")
->>>>>>> 939006e0
           next unless msg
           block.call(w, Sidekiq.load_json(msg))
         end
