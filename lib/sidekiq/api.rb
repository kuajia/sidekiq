# encoding: utf-8
require 'sidekiq'

module Sidekiq
  class Stats
    def processed
      Sidekiq.redis { |conn| conn.get("stat:processed") }.to_i
    end

    def failed
      Sidekiq.redis { |conn| conn.get("stat:failed") }.to_i
    end

    def reset(*stats)
      all   = %w(failed processed)
      stats = stats.empty? ? all : all & stats.flatten.compact.map(&:to_s)

      Sidekiq.redis do |conn|
        stats.each { |stat| conn.set("stat:#{stat}", 0) }
      end
    end

    def queues
      Sidekiq.redis do |conn|
        queues = conn.smembers('queues')

        array_of_arrays = queues.inject({}) do |memo, queue|
          memo[queue] = conn.llen("queue:#{queue}")
          memo
        end.sort_by { |_, size| size }

        Hash[array_of_arrays.reverse]
      end
    end

    def enqueued
      queues.values.inject(&:+) || 0
    end

    def scheduled_size
      Sidekiq.redis {|c| c.zcard('schedule') }
    end

    def retry_size
      Sidekiq.redis {|c| c.zcard('retry') }
    end

    def dead_size
      Sidekiq.redis {|c| c.zcard('dead') }
    end

    class History
      def initialize(days_previous, start_date = nil)
        @days_previous = days_previous
        @start_date = start_date || Time.now.utc.to_date
      end

      def processed
        date_stat_hash("processed")
      end

      def failed
        date_stat_hash("failed")
      end

      private

      def date_stat_hash(stat)
        i = 0
        stat_hash = {}

        Sidekiq.redis do |conn|
          while i < @days_previous
            date = @start_date - i
            value = conn.get("stat:#{stat}:#{date}")

            stat_hash[date.to_s] = value ? value.to_i : 0

            i += 1
          end
        end

        stat_hash
      end
    end
  end

  ##
  # Encapsulates a queue within Sidekiq.
  # Allows enumeration of all jobs within the queue
  # and deletion of jobs.
  #
  #   queue = Sidekiq::Queue.new("mailer")
  #   queue.each do |job|
  #     job.klass # => 'MyWorker'
  #     job.args # => [1, 2, 3]
  #     job.delete if job.jid == 'abcdef1234567890'
  #   end
  #
  class Queue
    include Enumerable

    def self.all
      Sidekiq.redis {|c| c.smembers('queues') }.map {|q| Sidekiq::Queue.new(q) }
    end

    attr_reader :name

    def initialize(name="default")
      @name = name
      @rname = "queue:#{name}"
    end

    def size
      Sidekiq.redis { |con| con.llen(@rname) }
    end

    def latency
      entry = Sidekiq.redis do |conn|
        conn.lrange(@rname, -1, -1)
      end.first
      return 0 unless entry
      Time.now.to_f - Sidekiq.load_json(entry)['enqueued_at']
    end

    def each(&block)
      initial_size = size
      deleted_size = 0
      page = 0
      page_size = 50

      loop do
        range_start = page * page_size - deleted_size
        range_end   = page * page_size - deleted_size + (page_size - 1)
        entries = Sidekiq.redis do |conn|
          conn.lrange @rname, range_start, range_end
        end
        break if entries.empty?
        page += 1
        entries.each do |entry|
          block.call Job.new(entry, @name)
        end
        deleted_size = initial_size - size
      end
    end

    def find_job(jid)
      self.detect { |j| j.jid == jid }
    end

    def clear
      Sidekiq.redis do |conn|
        conn.multi do
          conn.del(@rname)
          conn.srem("queues", name)
        end
      end
    end
    alias_method :💣, :clear
  end

  ##
  # Encapsulates a pending job within a Sidekiq queue or
  # sorted set.
  #
  # The job should be considered immutable but may be
  # removed from the queue via Job#delete.
  #
  class Job
    attr_reader :item

    def initialize(item, queue_name=nil)
      @value = item
      @item = Sidekiq.load_json(item)
      @queue = queue_name || @item['queue']
    end

    def klass
      @item['class']
    end

    def args
      @item['args']
    end

    def jid
      @item['jid']
    end

    def enqueued_at
      Time.at(@item['enqueued_at'] || 0).utc
    end

    def queue
      @queue
    end

    def latency
      Time.now.to_f - @item['enqueued_at']
    end

    ##
    # Remove this job from the queue.
    def delete
      count = Sidekiq.redis do |conn|
        conn.lrem("queue:#{@queue}", 1, @value)
      end
      count != 0
    end

    def [](name)
      @item.__send__(:[], name)
    end
  end

  class SortedEntry < Job
    attr_reader :score
    attr_reader :parent

    def initialize(parent, score, item)
      super(item)
      @score = score
      @parent = parent
    end

    def at
      Time.at(score).utc
    end

    def delete
      @parent.delete(score, jid)
    end

    def reschedule(at)
      @parent.delete(score, jid)
      @parent.schedule(at, item)
    end

    def add_to_queue
      Sidekiq.redis do |conn|
        results = conn.multi do
          conn.zrangebyscore('schedule', score, score)
          conn.zremrangebyscore('schedule', score, score)
        end.first
        results.map do |message|
          msg = Sidekiq.load_json(message)
          Sidekiq::Client.push(msg)
        end
      end
    end

    def retry
      raise "Retry not available on jobs which have not failed" unless item["failed_at"]
      Sidekiq.redis do |conn|
        results = conn.multi do
          conn.zrangebyscore(parent.name, score, score)
          conn.zremrangebyscore(parent.name, score, score)
        end.first
        results.map do |message|
          msg = Sidekiq.load_json(message)
          msg['retry_count'] = msg['retry_count'] - 1
          Sidekiq::Client.push(msg)
        end
      end
    end
  end

  class SortedSet
    include Enumerable

    attr_reader :name

    def initialize(name)
      @name = name
      @_size = size
    end

    def size
      Sidekiq.redis {|c| c.zcard(name) }
    end

    def clear
      Sidekiq.redis do |conn|
        conn.del(name)
      end
    end
  end

  class JobSet < SortedSet

    def schedule(timestamp, message)
      Sidekiq.redis do |conn|
        conn.zadd(name, timestamp.to_f.to_s, Sidekiq.dump_json(message))
      end
    end

    def each(&block)
      initial_size = @_size
      offset_size = 0
      page = -1
      page_size = 50

      loop do
        range_start = page * page_size + offset_size
        range_end   = page * page_size + offset_size + (page_size - 1)
        elements = Sidekiq.redis do |conn|
          conn.zrange name, range_start, range_end, :with_scores => true
        end
        break if elements.empty?
        page -= 1
        elements.each do |element, score|
          block.call SortedEntry.new(self, score, element)
        end
        offset_size = initial_size - @_size
      end
    end

    def fetch(score, jid = nil)
      elements = Sidekiq.redis do |conn|
        conn.zrangebyscore(name, score, score)
      end

      elements.inject([]) do |result, element|
        entry = SortedEntry.new(self, score, element)
        if jid
          result << entry if entry.jid == jid
        else
          result << entry
        end
        result
      end
    end

    def find_job(jid)
      self.detect { |j| j.jid == jid }
    end

    def delete(score, jid = nil)
      if jid
        elements = Sidekiq.redis do |conn|
          conn.zrangebyscore(name, score, score)
        end

        elements_with_jid = elements.map do |element|
          message = Sidekiq.load_json(element)

          if message["jid"] == jid
            _, @_size = Sidekiq.redis do |conn|
              conn.multi do
                conn.zrem(name, element)
                conn.zcard name
              end
            end
          end
        end
        elements_with_jid.count != 0
      else
        count, @_size = Sidekiq.redis do |conn|
          conn.multi do
            conn.zremrangebyscore(name, score, score)
            conn.zcard name
          end
        end
        count != 0
      end
    end

<<<<<<< HEAD
=======
    def clear
      Sidekiq.redis do |conn|
        conn.del(name)
      end
    end
    alias_method :💣, :clear
>>>>>>> 04d85641
  end

  ##
  # Allows enumeration of scheduled jobs within Sidekiq.
  # Based on this, you can search/filter for jobs.  Here's an
  # example where I'm selecting all jobs of a certain type
  # and deleting them from the retry queue.
  #
  #   r = Sidekiq::ScheduledSet.new
  #   r.select do |retri|
  #     retri.klass == 'Sidekiq::Extensions::DelayedClass' &&
  #     retri.args[0] == 'User' &&
  #     retri.args[1] == 'setup_new_subscriber'
  #   end.map(&:delete)
  class ScheduledSet < JobSet
    def initialize
      super 'schedule'
    end
  end

  ##
  # Allows enumeration of retries within Sidekiq.
  # Based on this, you can search/filter for jobs.  Here's an
  # example where I'm selecting all jobs of a certain type
  # and deleting them from the retry queue.
  #
  #   r = Sidekiq::RetrySet.new
  #   r.select do |retri|
  #     retri.klass == 'Sidekiq::Extensions::DelayedClass' &&
  #     retri.args[0] == 'User' &&
  #     retri.args[1] == 'setup_new_subscriber'
  #   end.map(&:delete)
  class RetrySet < JobSet
    def initialize
      super 'retry'
    end

    def retry_all
      while size > 0
        each(&:retry)
      end
    end
  end

  class DeadSet < JobSet
    def initialize
      super 'dead'
    end

    def retry_all
      while size > 0
        each(&:retry)
      end
    end
  end

  ##
  # Enumerates the set of Sidekiq processes which are actively working
  # right now.  Each process send a heartbeat to Redis every 5 seconds
  # so this set should be relatively accurate, barring network partitions.
  class ProcessSet
    include Enumerable

    def each(&block)
      procs = Sidekiq.redis { |conn| conn.hgetall('processes') }
      cutoff = Time.now.to_f - 5

      to_prune = []
      procs.map {|name, data| Sidekiq.load_json(data) }.
            sort_by {|x| x['key'] }.
            each do |pdata|
        if pdata['at'] < cutoff
          to_prune << pdata['key']; next
        else
          yield pdata
        end
      end

      Sidekiq.redis {|conn| conn.hdel('processes', *to_prune) } unless to_prune.empty?
      nil
    end
  end

  ##
  # Programmatic access to the current active worker set.
  #
  # WARNING WARNING WARNING
  #
  # This is live data that can change every millisecond.
  # If you call #size => 5 and then expect #each to be
  # called 5 times, you're going to have a bad time.
  #
  #    workers = Sidekiq::Workers.new
  #    workers.size => 2
  #    workers.each do |name, work|
  #      # name is a unique identifier per worker
  #      # work is a Hash which looks like:
  #      # { 'queue' => name, 'run_at' => timestamp, 'payload' => msg }
  #      # run_at is an epoch Integer.
  #    end
  class Workers
    include Enumerable

    def each(&block)
      live = ProcessSet.new.map {|x| /\A#{x['hostname']}:#{x['process_id']}-/ }
      msgs = Sidekiq.redis do |conn|
        workers = conn.smembers("workers")
        to_rem = workers.reject {|w| live.any? {|identity| w =~ identity } }
        conn.srem('workers', to_rem) unless to_rem.empty?

        workers.empty? ? {} : conn.mapped_mget(*workers.map {|w| "worker:#{w}" })
      end

      msgs.each do |w, msg|
        next unless msg
        block.call(w, Sidekiq.load_json(msg))
      end
    end

    def size
      Sidekiq.redis do |conn|
        conn.scard("workers")
      end.to_i
    end
  end

end<|MERGE_RESOLUTION|>--- conflicted
+++ resolved
@@ -284,6 +284,7 @@
         conn.del(name)
       end
     end
+    alias_method :💣, :clear
   end
 
   class JobSet < SortedSet
@@ -365,15 +366,6 @@
       end
     end
 
-<<<<<<< HEAD
-=======
-    def clear
-      Sidekiq.redis do |conn|
-        conn.del(name)
-      end
-    end
-    alias_method :💣, :clear
->>>>>>> 04d85641
   end
 
   ##
