# frozen_string_literal: true

require "sidekiq"

require "zlib"
require "set"
require "base64"

require "sidekiq/metrics/deploy"
require "sidekiq/metrics/query"

#
# Sidekiq's Data API provides a Ruby object model on top
# of Sidekiq's runtime data in Redis. This API should never
# be used within application code for business logic.
#
# The Sidekiq server process never uses this API: all data
# manipulation is done directly for performance reasons to
# ensure we are using Redis as efficiently as possible at
# every callsite.
#

module Sidekiq
  # Retrieve runtime statistics from Redis regarding
  # this Sidekiq cluster.
  #
  #   stat = Sidekiq::Stats.new
  #   stat.processed
  class Stats
    def initialize
      fetch_stats_fast!
    end

    def processed
      stat :processed
    end

    def failed
      stat :failed
    end

    def scheduled_size
      stat :scheduled_size
    end

    def retry_size
      stat :retry_size
    end

    def dead_size
      stat :dead_size
    end

    def enqueued
      stat :enqueued
    end

    def processes_size
      stat :processes_size
    end

    def workers_size
      stat :workers_size
    end

    def default_queue_latency
      stat :default_queue_latency
    end

    def queues
      Sidekiq.redis do |conn|
        queues = conn.sscan("queues").to_a

        lengths = conn.pipelined { |pipeline|
          queues.each do |queue|
            pipeline.llen("queue:#{queue}")
          end
        }

        array_of_arrays = queues.zip(lengths).sort_by { |_, size| -size }
        array_of_arrays.to_h
      end
    end

    # O(1) redis calls
    # @api private
    def fetch_stats_fast!
      pipe1_res = Sidekiq.redis { |conn|
        conn.pipelined do |pipeline|
          pipeline.get("stat:processed")
          pipeline.get("stat:failed")
          pipeline.zcard("schedule")
          pipeline.zcard("retry")
          pipeline.zcard("dead")
          pipeline.scard("processes")
          pipeline.lrange("queue:default", -1, -1)
        end
      }

      default_queue_latency = if (entry = pipe1_res[6].first)
        job = begin
          Sidekiq.load_json(entry)
        rescue
          {}
        end
        now = Time.now.to_f
        thence = job["enqueued_at"] || now
        now - thence
      else
        0
      end

      @stats = {
        processed: pipe1_res[0].to_i,
        failed: pipe1_res[1].to_i,
        scheduled_size: pipe1_res[2],
        retry_size: pipe1_res[3],
        dead_size: pipe1_res[4],
        processes_size: pipe1_res[5],

        default_queue_latency: default_queue_latency
      }
    end

    # O(number of processes + number of queues) redis calls
    # @api private
    def fetch_stats_slow!
      processes = Sidekiq.redis { |conn|
        conn.sscan("processes").to_a
      }

      queues = Sidekiq.redis { |conn|
        conn.sscan("queues").to_a
      }

      pipe2_res = Sidekiq.redis { |conn|
        conn.pipelined do |pipeline|
          processes.each { |key| pipeline.hget(key, "busy") }
          queues.each { |queue| pipeline.llen("queue:#{queue}") }
        end
      }

      s = processes.size
      workers_size = pipe2_res[0...s].sum(&:to_i)
      enqueued = pipe2_res[s..].sum(&:to_i)

      @stats[:workers_size] = workers_size
      @stats[:enqueued] = enqueued
      @stats
    end

    # @api private
    def fetch_stats!
      fetch_stats_fast!
      fetch_stats_slow!
    end

    # @api private
    def reset(*stats)
      all = %w[failed processed]
      stats = stats.empty? ? all : all & stats.flatten.compact.map(&:to_s)

      mset_args = []
      stats.each do |stat|
        mset_args << "stat:#{stat}"
        mset_args << 0
      end
      Sidekiq.redis do |conn|
        conn.mset(*mset_args)
      end
    end

    private

    def stat(s)
      fetch_stats_slow! if @stats[s].nil?
      @stats[s] || raise(ArgumentError, "Unknown stat #{s}")
    end

    class History
      def initialize(days_previous, start_date = nil, pool: nil)
        # we only store five years of data in Redis
        raise ArgumentError if days_previous < 1 || days_previous > (5 * 365)
        @days_previous = days_previous
        @start_date = start_date || Time.now.utc.to_date
      end

      def processed
        @processed ||= date_stat_hash("processed")
      end

      def failed
        @failed ||= date_stat_hash("failed")
      end

      private

      def date_stat_hash(stat)
        stat_hash = {}
        dates = @start_date.downto(@start_date - @days_previous + 1).map { |date|
          date.strftime("%Y-%m-%d")
        }

        keys = dates.map { |datestr| "stat:#{stat}:#{datestr}" }

        Sidekiq.redis do |conn|
          conn.mget(keys).each_with_index do |value, idx|
            stat_hash[dates[idx]] = value ? value.to_i : 0
          end
        end

        stat_hash
      end
    end
  end

  ##
  # Represents a queue within Sidekiq.
  # Allows enumeration of all jobs within the queue
  # and deletion of jobs. NB: this queue data is real-time
  # and is changing within Redis moment by moment.
  #
  #   queue = Sidekiq::Queue.new("mailer")
  #   queue.each do |job|
  #     job.klass # => 'MyWorker'
  #     job.args # => [1, 2, 3]
  #     job.delete if job.jid == 'abcdef1234567890'
  #   end
  class Queue
    include Enumerable

    ##
    # Fetch all known queues within Redis.
    #
    # @return [Array<Sidekiq::Queue>]
    def self.all
      Sidekiq.redis { |c| c.sscan("queues").to_a }.sort.map { |q| Sidekiq::Queue.new(q) }
    end

    attr_reader :name

    # @param name [String] the name of the queue
    def initialize(name = "default")
      @name = name.to_s
      @rname = "queue:#{name}"
    end

    # The current size of the queue within Redis.
    # This value is real-time and can change between calls.
    #
    # @return [Integer] the size
    def size
      Sidekiq.redis { |con| con.llen(@rname) }
    end

    # @return [Boolean] if the queue is currently paused
    def paused?
      false
    end

    ##
    # Calculates this queue's latency, the difference in seconds since the oldest
    # job in the queue was enqueued.
    #
    # @return [Float] in seconds
    def latency
      entry = Sidekiq.redis { |conn|
        conn.lrange(@rname, -1, -1)
      }.first
      return 0 unless entry
      job = Sidekiq.load_json(entry)
      now = Time.now.to_f
      thence = job["enqueued_at"] || now
      now - thence
    end

    def each
      initial_size = size
      deleted_size = 0
      page = 0
      page_size = 50

      loop do
        range_start = page * page_size - deleted_size
        range_end = range_start + page_size - 1
        entries = Sidekiq.redis { |conn|
          conn.lrange @rname, range_start, range_end
        }
        break if entries.empty?
        page += 1
        entries.each do |entry|
          yield JobRecord.new(entry, @name)
        end
        deleted_size = initial_size - size
      end
    end

    ##
    # Find the job with the given JID within this queue.
    #
    # This is a *slow, inefficient* operation.  Do not use under
    # normal conditions.
    #
    # @param jid [String] the job_id to look for
    # @return [Sidekiq::JobRecord]
    # @return [nil] if not found
    def find_job(jid)
      detect { |j| j.jid == jid }
    end

    # delete all jobs within this queue
    # @return [Boolean] true
    def clear
      Sidekiq.redis do |conn|
        conn.multi do |transaction|
          transaction.unlink(@rname)
          transaction.srem("queues", [name])
        end
      end
      true
    end
    alias_method :💣, :clear

    # :nodoc:
    # @api private
    def as_json(options = nil)
      {name: name} # 5336
    end
  end

  ##
  # Represents a pending job within a Sidekiq queue.
  #
  # The job should be considered immutable but may be
  # removed from the queue via JobRecord#delete.
  class JobRecord
    # the parsed Hash of job data
    # @!attribute [r] Item
    attr_reader :item
    # the underlying String in Redis
    # @!attribute [r] Value
    attr_reader :value
    # the queue associated with this job
    # @!attribute [r] Queue
    attr_reader :queue

    # :nodoc:
    # @api private
    def initialize(item, queue_name = nil)
      @args = nil
      @value = item
      @item = item.is_a?(Hash) ? item : parse(item)
      @queue = queue_name || @item["queue"]
    end

    # :nodoc:
    # @api private
    def parse(item)
      Sidekiq.load_json(item)
    rescue JSON::ParserError
      # If the job payload in Redis is invalid JSON, we'll load
      # the item as an empty hash and store the invalid JSON as
      # the job 'args' for display in the Web UI.
      @invalid = true
      @args = [item]
      {}
    end

    # This is the job class which Sidekiq will execute. If using ActiveJob,
    # this class will be the ActiveJob adapter class rather than a specific job.
    def klass
      self["class"]
    end

    def display_class
      # Unwrap known wrappers so they show up in a human-friendly manner in the Web UI
      @klass ||= self["display_class"] || begin
        if klass == "ActiveJob::QueueAdapters::SidekiqAdapter::JobWrapper"
          job_class = @item["wrapped"] || args[0]
          if job_class == "ActionMailer::DeliveryJob" || job_class == "ActionMailer::MailDeliveryJob"
            # MailerClass#mailer_method
            args[0]["arguments"][0..1].join("#")
          else
            job_class
          end
        else
          klass
        end
      end
    end

    def display_args
      # Unwrap known wrappers so they show up in a human-friendly manner in the Web UI
      @display_args ||= if klass == "ActiveJob::QueueAdapters::SidekiqAdapter::JobWrapper"
        job_args = self["wrapped"] ? args[0]["arguments"] : []
        if (self["wrapped"] || args[0]) == "ActionMailer::DeliveryJob"
          # remove MailerClass, mailer_method and 'deliver_now'
          job_args.drop(3)
        elsif (self["wrapped"] || args[0]) == "ActionMailer::MailDeliveryJob"
          # remove MailerClass, mailer_method and 'deliver_now'
          job_args.drop(3).first["args"]
        else
          job_args
        end
      else
        if self["encrypt"]
          # no point in showing 150+ bytes of random garbage
          args[-1] = "[encrypted data]"
        end
        args
      end
    end

    def args
      @args || @item["args"]
    end

    def jid
      self["jid"]
    end

    def enqueued_at
      self["enqueued_at"] ? Time.at(self["enqueued_at"]).utc : nil
    end

    def created_at
      Time.at(self["created_at"] || self["enqueued_at"] || 0).utc
    end

    def tags
      self["tags"] || []
    end

    def error_backtrace
      # Cache nil values
      if defined?(@error_backtrace)
        @error_backtrace
      else
        value = self["error_backtrace"]
        @error_backtrace = value && uncompress_backtrace(value)
      end
    end

    def latency
      now = Time.now.to_f
      now - (@item["enqueued_at"] || @item["created_at"] || now)
    end

    # Remove this job from the queue
    def delete
      count = Sidekiq.redis { |conn|
        conn.lrem("queue:#{@queue}", 1, @value)
      }
      count != 0
    end

    # Access arbitrary attributes within the job hash
    def [](name)
      # nil will happen if the JSON fails to parse.
      # We don't guarantee Sidekiq will work with bad job JSON but we should
      # make a best effort to minimize the damage.
      @item ? @item[name] : nil
    end

    private

    def uncompress_backtrace(backtrace)
      decoded = Base64.decode64(backtrace)
      uncompressed = Zlib::Inflate.inflate(decoded)
      Sidekiq.load_json(uncompressed)
    end
  end

  # Represents a job within a Redis sorted set where the score
  # represents a timestamp associated with the job. This timestamp
  # could be the scheduled time for it to run (e.g. scheduled set),
  # or the expiration date after which the entry should be deleted (e.g. dead set).
  class SortedEntry < JobRecord
    attr_reader :score
    attr_reader :parent

    # :nodoc:
    # @api private
    def initialize(parent, score, item)
      super(item)
      @score = Float(score)
      @parent = parent
    end

    # The timestamp associated with this entry
    def at
      Time.at(score).utc
    end

    # remove this entry from the sorted set
    def delete
      if @value
        @parent.delete_by_value(@parent.name, @value)
      else
        @parent.delete_by_jid(score, jid)
      end
    end

    # Change the scheduled time for this job.
    #
    # @param at [Time] the new timestamp for this job
    def reschedule(at)
      Sidekiq.redis do |conn|
        conn.zincrby(@parent.name, at.to_f - @score, Sidekiq.dump_json(@item))
      end
    end

    # Enqueue this job from the scheduled or dead set so it will
    # be executed at some point in the near future.
    def add_to_queue
      remove_job do |message|
        msg = Sidekiq.load_json(message)
        Sidekiq::Client.push(msg)
      end
    end

    # enqueue this job from the retry set so it will be executed
    # at some point in the near future.
    def retry
      remove_job do |message|
        msg = Sidekiq.load_json(message)
        msg["retry_count"] -= 1 if msg["retry_count"]
        Sidekiq::Client.push(msg)
      end
    end

    # Move this job from its current set into the Dead set.
    def kill
      remove_job do |message|
        DeadSet.new.kill(message)
      end
    end

    def error?
      !!item["error_class"]
    end

    private

    def remove_job
      Sidekiq.redis do |conn|
        results = conn.multi { |transaction|
          transaction.zrangebyscore(parent.name, score, score)
          transaction.zremrangebyscore(parent.name, score, score)
        }.first

        if results.size == 1
          yield results.first
        else
          # multiple jobs with the same score
          # find the one with the right JID and push it
          matched, nonmatched = results.partition { |message|
            if message.index(jid)
              msg = Sidekiq.load_json(message)
              msg["jid"] == jid
            else
              false
            end
          }

          msg = matched.first
          yield msg if msg

          # push the rest back onto the sorted set
          conn.multi do |transaction|
            nonmatched.each do |message|
              transaction.zadd(parent.name, score.to_f.to_s, message)
            end
          end
        end
      end
    end
  end

  # Base class for all sorted sets within Sidekiq.
  class SortedSet
    include Enumerable

    # Redis key of the set
    # @!attribute [r] Name
    attr_reader :name

    # Redis location
    attr_accessor :pool

    # :nodoc:
    # @api private
    def initialize(name)
      @pool = Sidekiq.default_configuration.redis_pool
      @name = name
      @_size = size
    end

    # real-time size of the set, will change
    def size
      @pool.with { |c| c.zcard(name) }
    end

    # Scan through each element of the sorted set, yielding each to the supplied block.
    # Please see Redis's <a href="https://redis.io/commands/scan/">SCAN documentation</a> for implementation details.
    #
    # @param match [String] a snippet or regexp to filter matches.
    # @param count [Integer] number of elements to retrieve at a time, default 100
    # @yieldparam [Sidekiq::SortedEntry] each entry
    def scan(match, count = 100)
      return to_enum(:scan, match, count) unless block_given?

      match = "*#{match}*" unless match.include?("*")
      @pool.with do |conn|
        conn.zscan(name, match: match, count: count) do |entry, score|
          yield SortedEntry.new(self, score, entry)
        end
      end
    end

    # @return [Boolean] always true
    def clear
      @pool.with do |conn|
        conn.unlink(name)
      end
      true
    end
    alias_method :💣, :clear

    # :nodoc:
    # @api private
    def as_json(options = nil)
      {name: name} # 5336
    end
  end

  # Base class for all sorted sets which contain jobs, e.g. scheduled, retry and dead.
  # Sidekiq Pro and Enterprise add additional sorted sets which do not contain job data,
  # e.g. Batches.
  class JobSet < SortedSet
    # Add a job with the associated timestamp to this set.
    # @param timestamp [Time] the score for the job
    # @param job [Hash] the job data
    def schedule(timestamp, job)
      @pool.with do |conn|
        conn.zadd(name, timestamp.to_f.to_s, Sidekiq.dump_json(job))
      end
    end

    def each
      initial_size = @_size
      offset_size = 0
      page = -1
      page_size = 50

      loop do
        range_start = page * page_size + offset_size
        range_end = range_start + page_size - 1
        elements = @pool.with { |conn|
          conn.zrange name, range_start, range_end, withscores: true
        }
        break if elements.empty?
        page -= 1
        elements.reverse_each do |element, score|
          yield SortedEntry.new(self, score, element)
        end
        offset_size = initial_size - @_size
      end
    end

    ##
    # Fetch jobs that match a given time or Range. Job ID is an
    # optional second argument.
    #
    # @param score [Time,Range] a specific timestamp or range
    # @param jid [String, optional] find a specific JID within the score
    # @return [Array<SortedEntry>] any results found, can be empty
    def fetch(score, jid = nil)
      begin_score, end_score =
        if score.is_a?(Range)
          [score.first, score.last]
        else
          [score, score]
        end

      elements = @pool.with { |conn|
        conn.zrangebyscore(name, begin_score, end_score, withscores: true)
      }

      elements.each_with_object([]) do |element, result|
        data, job_score = element
        entry = SortedEntry.new(self, job_score, data)
        result << entry if jid.nil? || entry.jid == jid
      end
    end

    ##
    # Find the job with the given JID within this sorted set.
    # *This is a slow O(n) operation*.  Do not use for app logic.
    #
    # @param jid [String] the job identifier
    # @return [SortedEntry] the record or nil
    def find_job(jid)
      @pool.with do |conn|
        conn.zscan(name, match: "*#{jid}*", count: 100) do |entry, score|
          job = JSON.parse(entry)
          matched = job["jid"] == jid
          return SortedEntry.new(self, score, entry) if matched
        end
      end
      nil
    end

    # :nodoc:
    # @api private
    def delete_by_value(name, value)
      @pool.with do |conn|
        ret = conn.zrem(name, value)
        @_size -= 1 if ret
        ret
      end
    end

    # :nodoc:
    # @api private
    def delete_by_jid(score, jid)
      @pool.with do |conn|
        elements = conn.zrangebyscore(name, score, score)
        elements.each do |element|
          if element.index(jid)
            message = Sidekiq.load_json(element)
            if message["jid"] == jid
              ret = conn.zrem(name, element)
              @_size -= 1 if ret
              break ret
            end
          end
        end
      end
    end

    alias_method :delete, :delete_by_jid
  end

  ##
  # The set of scheduled jobs within Sidekiq.
  # Based on this, you can search/filter for jobs.  Here's an
  # example where I'm selecting jobs based on some complex logic
  # and deleting them from the scheduled set.
  #
  # See the API wiki page for usage notes and examples.
  #
  class ScheduledSet < JobSet
    def initialize
      super "schedule"
    end
  end

  ##
  # The set of retries within Sidekiq.
  # Based on this, you can search/filter for jobs.  Here's an
  # example where I'm selecting all jobs of a certain type
  # and deleting them from the retry queue.
  #
  # See the API wiki page for usage notes and examples.
  #
  class RetrySet < JobSet
    def initialize
      super "retry"
    end

    # Enqueues all jobs pending within the retry set.
    def retry_all
      each(&:retry) while size > 0
    end

    # Kills all jobs pending within the retry set.
    def kill_all
      each(&:kill) while size > 0
    end
  end

  ##
  # The set of dead jobs within Sidekiq. Dead jobs have failed all of
  # their retries and are helding in this set pending some sort of manual
  # fix. They will be removed after 6 months (dead_timeout) if not.
  #
  class DeadSet < JobSet
    def initialize
      super "dead"
    end

    # Add the given job to the Dead set.
    # @param message [String] the job data as JSON
    def kill(message, opts = {})
      now = Time.now.to_f
      @pool.with do |conn|
        conn.multi do |transaction|
          transaction.zadd(name, now.to_s, message)
          transaction.zremrangebyscore(name, "-inf", now - Sidekiq::Config::DEFAULTS[:dead_timeout_in_seconds])
          transaction.zremrangebyrank(name, 0, - Sidekiq::Config::DEFAULTS[:dead_max_jobs])
        end
      end

      if opts[:notify_failure] != false
        job = Sidekiq.load_json(message)
        r = RuntimeError.new("Job killed by API")
        r.set_backtrace(caller)
        Sidekiq.default_configuration.death_handlers.each do |handle|
          handle.call(job, r)
        end
      end
      true
    end

    # Enqueue all dead jobs
    def retry_all
      each(&:retry) while size > 0
    end
  end

  ##
  # Enumerates the set of Sidekiq processes which are actively working
  # right now.  Each process sends a heartbeat to Redis every 5 seconds
  # so this set should be relatively accurate, barring network partitions.
  #
  # @yieldparam [Sidekiq::Process]
  #
  class ProcessSet
    include Enumerable

    # :nodoc:
    # @api private
    def initialize(clean_plz = true)
      cleanup if clean_plz
    end

    # Cleans up dead processes recorded in Redis.
    # Returns the number of processes cleaned.
    # :nodoc:
    # @api private
    def cleanup
      # dont run cleanup more than once per minute
      return 0 unless Sidekiq.redis { |conn| conn.set("process_cleanup", "1", nx: true, ex: 60) }

      count = 0
      Sidekiq.redis do |conn|
<<<<<<< HEAD
        procs = conn.sscan("processes").to_a.sort
=======
        procs = conn.sscan_each("processes").to_a
>>>>>>> 1096df58
        heartbeats = conn.pipelined { |pipeline|
          procs.each do |key|
            pipeline.hget(key, "info")
          end
        }

        # the hash named key has an expiry of 60 seconds.
        # if it's not found, that means the process has not reported
        # in to Redis and probably died.
        to_prune = procs.select.with_index { |proc, i|
          heartbeats[i].nil?
        }
        count = conn.srem("processes", to_prune) unless to_prune.empty?
      end
      count
    end

    def each
      result = Sidekiq.redis { |conn|
        procs = conn.sscan("processes").to_a.sort

        # We're making a tradeoff here between consuming more memory instead of
        # making more roundtrips to Redis, but if you have hundreds or thousands of workers,
        # you'll be happier this way
        conn.pipelined do |pipeline|
          procs.each do |key|
            pipeline.hmget(key, "info", "busy", "beat", "quiet", "rss", "rtt_us")
          end
        end
      }

      result.each do |info, busy, at_s, quiet, rss, rtt|
        # If a process is stopped between when we query Redis for `procs` and
        # when we query for `result`, we will have an item in `result` that is
        # composed of `nil` values.
        next if info.nil?

        hash = Sidekiq.load_json(info)
        yield Process.new(hash.merge("busy" => busy.to_i,
          "beat" => at_s.to_f,
          "quiet" => quiet,
          "rss" => rss.to_i,
          "rtt_us" => rtt.to_i))
      end
    end

    # This method is not guaranteed accurate since it does not prune the set
    # based on current heartbeat.  #each does that and ensures the set only
    # contains Sidekiq processes which have sent a heartbeat within the last
    # 60 seconds.
    # @return [Integer] current number of registered Sidekiq processes
    def size
      Sidekiq.redis { |conn| conn.scard("processes") }
    end

    # Total number of threads available to execute jobs.
    # For Sidekiq Enterprise customers this number (in production) must be
    # less than or equal to your licensed concurrency.
    # @return [Integer] the sum of process concurrency
    def total_concurrency
      sum { |x| x["concurrency"].to_i }
    end

    # @return [Integer] total amount of RSS memory consumed by Sidekiq processes
    def total_rss_in_kb
      sum { |x| x["rss"].to_i }
    end
    alias_method :total_rss, :total_rss_in_kb

    # Returns the identity of the current cluster leader or "" if no leader.
    # This is a Sidekiq Enterprise feature, will always return "" in Sidekiq
    # or Sidekiq Pro.
    # @return [String] Identity of cluster leader
    # @return [String] empty string if no leader
    def leader
      @leader ||= begin
        x = Sidekiq.redis { |c| c.get("dear-leader") }
        # need a non-falsy value so we can memoize
        x ||= ""
        x
      end
    end
  end

  #
  # Sidekiq::Process represents an active Sidekiq process talking with Redis.
  # Each process has a set of attributes which look like this:
  #
  # {
  #   'hostname' => 'app-1.example.com',
  #   'started_at' => <process start time>,
  #   'pid' => 12345,
  #   'tag' => 'myapp'
  #   'concurrency' => 25,
  #   'queues' => ['default', 'low'],
  #   'busy' => 10,
  #   'beat' => <last heartbeat>,
  #   'identity' => <unique string identifying the process>,
  # }
  class Process
    # :nodoc:
    # @api private
    def initialize(hash)
      @attribs = hash
    end

    def tag
      self["tag"]
    end

    def labels
      self["labels"].to_a
    end

    def [](key)
      @attribs[key]
    end

    def identity
      self["identity"]
    end

    def queues
      self["queues"]
    end

    # Signal this process to stop processing new jobs.
    # It will continue to execute jobs it has already fetched.
    # This method is *asynchronous* and it can take 5-10
    # seconds for the process to quiet.
    def quiet!
      signal("TSTP")
    end

    # Signal this process to shutdown.
    # It will shutdown within its configured :timeout value, default 25 seconds.
    # This method is *asynchronous* and it can take 5-10
    # seconds for the process to start shutting down.
    def stop!
      signal("TERM")
    end

    # Signal this process to log backtraces for all threads.
    # Useful if you have a frozen or deadlocked process which is
    # still sending a heartbeat.
    # This method is *asynchronous* and it can take 5-10 seconds.
    def dump_threads
      signal("TTIN")
    end

    # @return [Boolean] true if this process is quiet or shutting down
    def stopping?
      self["quiet"] == "true"
    end

    private

    def signal(sig)
      key = "#{identity}-signals"
      Sidekiq.redis do |c|
        c.multi do |transaction|
          transaction.lpush(key, sig)
          transaction.expire(key, 60)
        end
      end
    end
  end

  ##
  # The WorkSet stores the work being done by this Sidekiq cluster.
  # It tracks the process and thread working on each job.
  #
  # WARNING WARNING WARNING
  #
  # This is live data that can change every millisecond.
  # If you call #size => 5 and then expect #each to be
  # called 5 times, you're going to have a bad time.
  #
  #    works = Sidekiq::WorkSet.new
  #    works.size => 2
  #    works.each do |process_id, thread_id, work|
  #      # process_id is a unique identifier per Sidekiq process
  #      # thread_id is a unique identifier per thread
  #      # work is a Hash which looks like:
  #      # { 'queue' => name, 'run_at' => timestamp, 'payload' => job_hash }
  #      # run_at is an epoch Integer.
  #    end
  #
  class WorkSet
    include Enumerable

    def each(&block)
      results = []
      Sidekiq.redis do |conn|
        procs = conn.sscan("processes").to_a
        procs.sort.each do |key|
          valid, workers = conn.pipelined { |pipeline|
            pipeline.exists(key)
            pipeline.hgetall("#{key}:work")
          }
          next unless valid > 0
          workers.each_pair do |tid, json|
            hsh = Sidekiq.load_json(json)
            p = hsh["payload"]
            # avoid breaking API, this is a side effect of the JSON optimization in #4316
            hsh["payload"] = Sidekiq.load_json(p) if p.is_a?(String)
            results << [key, tid, hsh]
          end
        end
      end

      results.sort_by { |(_, _, hsh)| hsh["run_at"] }.each(&block)
    end

    # Note that #size is only as accurate as Sidekiq's heartbeat,
    # which happens every 5 seconds.  It is NOT real-time.
    #
    # Not very efficient if you have lots of Sidekiq
    # processes but the alternative is a global counter
    # which can easily get out of sync with crashy processes.
    def size
      Sidekiq.redis do |conn|
        procs = conn.sscan("processes").to_a
        if procs.empty?
          0
        else
          conn.pipelined { |pipeline|
            procs.each do |key|
              pipeline.hget(key, "busy")
            end
          }.sum(&:to_i)
        end
      end
    end
  end
  # Since "worker" is a nebulous term, we've deprecated the use of this class name.
  # Is "worker" a process, a type of job, a thread? Undefined!
  # WorkSet better describes the data.
  Workers = WorkSet
end<|MERGE_RESOLUTION|>--- conflicted
+++ resolved
@@ -845,11 +845,7 @@
 
       count = 0
       Sidekiq.redis do |conn|
-<<<<<<< HEAD
-        procs = conn.sscan("processes").to_a.sort
-=======
-        procs = conn.sscan_each("processes").to_a
->>>>>>> 1096df58
+        procs = conn.sscan("processes").to_a
         heartbeats = conn.pipelined { |pipeline|
           procs.each do |key|
             pipeline.hget(key, "info")
