--- conflicted
+++ resolved
@@ -153,13 +153,8 @@
 
         _, exists, _, _, msg = redis { |conn|
           conn.multi { |transaction|
-<<<<<<< HEAD
-            transaction.sadd("processes", key)
+            transaction.sadd("processes", [key])
             transaction.exists(key)
-=======
-            transaction.sadd("processes", [key])
-            transaction.exists?(key)
->>>>>>> ea9c86ff
             transaction.hmset(key, "info", to_json,
               "busy", curstate.size,
               "beat", Time.now.to_f,
