# frozen_string_literal: true
module Sidekiq
<<<<<<< HEAD
  VERSION = "5.0.0.beta2"
=======
  VERSION = "4.2.10"
>>>>>>> 490032fd
end<|MERGE_RESOLUTION|>--- conflicted
+++ resolved
@@ -1,8 +1,4 @@
 # frozen_string_literal: true
 module Sidekiq
-<<<<<<< HEAD
-  VERSION = "5.0.0.beta2"
-=======
-  VERSION = "4.2.10"
->>>>>>> 490032fd
+  VERSION = "5.0.0.beta3"
 end