--- conflicted
+++ resolved
@@ -196,13 +196,8 @@
       else
         q = payloads.first["queue"]
         now = Time.now.to_f
-<<<<<<< HEAD
         to_push = payloads.map { |entry|
-          entry["enqueued_at"] ||= now
-=======
-        to_push = payloads.map do |entry|
-          entry['enqueued_at'] = now
->>>>>>> e40444bc
+          entry["enqueued_at"] = now
           Sidekiq.dump_json(entry)
         }
         conn.sadd("queues", q)
