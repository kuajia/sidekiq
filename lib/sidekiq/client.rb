# frozen_string_literal: true

require "securerandom"
require "sidekiq/middleware/chain"
require "sidekiq/job_util"

module Sidekiq
  class Client
    include Sidekiq::JobUtil

    ##
    # Define client-side middleware:
    #
    #   client = Sidekiq::Client.new
    #   client.middleware do |chain|
    #     chain.use MyClientMiddleware
    #   end
    #   client.push('class' => 'SomeJob', 'args' => [1,2,3])
    #
    # All client instances default to the globally-defined
    # Sidekiq.client_middleware but you can change as necessary.
    #
    def middleware(&block)
      if block
        @chain = @chain.dup
        yield @chain
      end
      @chain
    end

    attr_accessor :redis_pool

    # Sidekiq::Client is responsible for pushing job payloads to Redis.
    # Requires the :pool or :config keyword argument.
    #
    #   Sidekiq::Client.new(pool: Sidekiq::RedisConnection.create)
    #
    # Inside the Sidekiq process, you can reuse the configured resources:
    #
    #   Sidekiq::Client.new(config: config)
    #
    # @param pool [ConnectionPool] explicit Redis pool to use
    # @param config [Sidekiq::Config] use the pool and middleware from the given Sidekiq container
    # @param chain [Sidekiq::Middleware::Chain] use the given middleware chain
    def initialize(*args, **kwargs)
      if args.size == 1 && kwargs.size == 0
        warn "Sidekiq::Client.new(pool) is deprecated, please use Sidekiq::Client.new(pool: pool), #{caller(0..3)}"
        # old calling method, accept 1 pool argument
        @redis_pool = args[0]
        @chain = Sidekiq.default_configuration.client_middleware
        @config = Sidekiq.default_configuration
      else
        # new calling method: keyword arguments
        @config = kwargs[:config] || Sidekiq.default_configuration
        @redis_pool = kwargs[:pool] || Thread.current[:sidekiq_redis_pool] || @config&.redis_pool
        @chain = kwargs[:chain] || @config&.client_middleware
        raise ArgumentError, "No Redis pool available for Sidekiq::Client" unless @redis_pool
      end
    end

    ##
    # The main method used to push a job to Redis.  Accepts a number of options:
    #
    #   queue - the named queue to use, default 'default'
    #   class - the job class to call, required
    #   args - an array of simple arguments to the perform method, must be JSON-serializable
    #   at - timestamp to schedule the job (optional), must be Numeric (e.g. Time.now.to_f)
    #   retry - whether to retry this job if it fails, default true or an integer number of retries
    #   backtrace - whether to save any error backtrace, default false
    #
    # If class is set to the class name, the jobs' options will be based on Sidekiq's default
    # job options. Otherwise, they will be based on the job class's options.
    #
    # Any options valid for a job class's sidekiq_options are also available here.
    #
    # All options must be strings, not symbols.  NB: because we are serializing to JSON, all
    # symbols in 'args' will be converted to strings.  Note that +backtrace: true+ can take quite a bit of
    # space in Redis; a large volume of failing jobs can start Redis swapping if you aren't careful.
    #
    # Returns a unique Job ID.  If middleware stops the job, nil will be returned instead.
    #
    # Example:
    #   push('queue' => 'my_queue', 'class' => MyJob, 'args' => ['foo', 1, :bat => 'bar'])
    #
    def push(item)
      normed = normalize_item(item)
      payload = middleware.invoke(item["class"], normed, normed["queue"], @redis_pool) do
        normed
      end
      if payload
        verify_json(payload)
        raw_push([payload])
        payload["jid"]
      end
    end

    ##
    # Push a large number of jobs to Redis. This method cuts out the redis
    # network round trip latency. It pushes jobs in batches if more than
    # `:batch_size` (1000 by default) of jobs are passed. I wouldn't recommend making `:batch_size`
    # larger than 1000 but YMMV based on network quality, size of job args, etc.
    # A large number of jobs can cause a bit of Redis command processing latency.
    #
    # Takes the same arguments as #push except that args is expected to be
    # an Array of Arrays.  All other keys are duplicated for each job.  Each job
    # is run through the client middleware pipeline and each job gets its own Job ID
    # as normal.
    #
    # Returns an array of the of pushed jobs' jids.  The number of jobs pushed can be less
    # than the number given if the middleware stopped processing for one or more jobs.
    #
    # Example (pushing jobs in batches):
    #   push_bulk('class' => 'MyJob', 'args' => (1..100_000).to_a, batch_size: 10_000)
    #
    def push_bulk(items)
      batch_size = items.delete(:batch_size) || 1_000
      args = items["args"]
      at = items.delete("at")
      raise ArgumentError, "Job 'at' must be a Numeric or an Array of Numeric timestamps" if at && (Array(at).empty? || !Array(at).all? { |entry| entry.is_a?(Numeric) })
      raise ArgumentError, "Job 'at' Array must have same size as 'args' Array" if at.is_a?(Array) && at.size != args.size

      jid = items.delete("jid")
      raise ArgumentError, "Explicitly passing 'jid' when pushing more than one job is not supported" if jid && args.size > 1

      normed = normalize_item(items)
<<<<<<< HEAD

      result = args.each_slice(batch_size).flat_map do |slice|
        raise ArgumentError, "Bulk arguments must be an Array of Arrays: [[1], [2]]" unless slice.is_a?(Array) && slice.all?(Array)
        break [] if slice.empty? # no jobs to push

        payloads = slice.map.with_index { |job_args, index|
          copy = normed.merge("args" => job_args, "jid" => SecureRandom.hex(12))
          copy["at"] = (at.is_a?(Array) ? at[index] : at) if at
          result = middleware.invoke(items["class"], copy, copy["queue"], @redis_pool) do
            verify_json(copy)
            copy
          end
          result || nil
        }.compact

        raw_push(payloads) unless payloads.empty?
        payloads.collect { |payload| payload["jid"] }
      end

      result.is_a?(Enumerator::Lazy) ? result.force : result
=======
      payloads = args.map.with_index { |job_args, index|
        copy = normed.merge("args" => job_args, "jid" => SecureRandom.hex(12))
        copy["at"] = (at.is_a?(Array) ? at[index] : at) if at
        result = middleware.invoke(items["class"], copy, copy["queue"], @redis_pool) do
          verify_json(copy)
          copy
        end
        result || nil
      }

      to_push = payloads.compact
      raw_push(to_push) unless to_push.empty?
      payloads.map { |payload| payload&.[]("jid") }
>>>>>>> 5969953f
    end

    # Allows sharding of jobs across any number of Redis instances.  All jobs
    # defined within the block will use the given Redis connection pool.
    #
    #   pool = ConnectionPool.new { Redis.new }
    #   Sidekiq::Client.via(pool) do
    #     SomeJob.perform_async(1,2,3)
    #     SomeOtherJob.perform_async(1,2,3)
    #   end
    #
    # Generally this is only needed for very large Sidekiq installs processing
    # thousands of jobs per second.  I do not recommend sharding unless
    # you cannot scale any other way (e.g. splitting your app into smaller apps).
    def self.via(pool)
      raise ArgumentError, "No pool given" if pool.nil?
      current_sidekiq_pool = Thread.current[:sidekiq_redis_pool]
      Thread.current[:sidekiq_redis_pool] = pool
      yield
    ensure
      Thread.current[:sidekiq_redis_pool] = current_sidekiq_pool
    end

    class << self
      def push(item)
        new.push(item)
      end

      def push_bulk(items)
        new.push_bulk(items)
      end

      # Resque compatibility helpers.  Note all helpers
      # should go through Sidekiq::Job#client_push.
      #
      # Example usage:
      #   Sidekiq::Client.enqueue(MyJob, 'foo', 1, :bat => 'bar')
      #
      # Messages are enqueued to the 'default' queue.
      #
      def enqueue(klass, *args)
        klass.client_push("class" => klass, "args" => args)
      end

      # Example usage:
      #   Sidekiq::Client.enqueue_to(:queue_name, MyJob, 'foo', 1, :bat => 'bar')
      #
      def enqueue_to(queue, klass, *args)
        klass.client_push("queue" => queue, "class" => klass, "args" => args)
      end

      # Example usage:
      #   Sidekiq::Client.enqueue_to_in(:queue_name, 3.minutes, MyJob, 'foo', 1, :bat => 'bar')
      #
      def enqueue_to_in(queue, interval, klass, *args)
        int = interval.to_f
        now = Time.now.to_f
        ts = ((int < 1_000_000_000) ? now + int : int)

        item = {"class" => klass, "args" => args, "at" => ts, "queue" => queue}
        item.delete("at") if ts <= now

        klass.client_push(item)
      end

      # Example usage:
      #   Sidekiq::Client.enqueue_in(3.minutes, MyJob, 'foo', 1, :bat => 'bar')
      #
      def enqueue_in(interval, klass, *args)
        klass.perform_in(interval, *args)
      end
    end

    private

    def raw_push(payloads)
      @redis_pool.with do |conn|
        retryable = true
        begin
          conn.pipelined do |pipeline|
            atomic_push(pipeline, payloads)
          end
        rescue RedisClient::Error => ex
          # 2550 Failover can cause the server to become a replica, need
          # to disconnect and reopen the socket to get back to the primary.
          # 4495 Use the same logic if we have a "Not enough replicas" error from the primary
          # 4985 Use the same logic when a blocking command is force-unblocked
          # The retry logic is copied from sidekiq.rb
          if retryable && ex.message =~ /READONLY|NOREPLICAS|UNBLOCKED/
            conn.close
            retryable = false
            retry
          end
          raise
        end
      end
      true
    end

    def atomic_push(conn, payloads)
      if payloads.first.key?("at")
        conn.zadd("schedule", payloads.flat_map { |hash|
          at = hash.delete("at").to_s
          [at, Sidekiq.dump_json(hash)]
        })
      else
        queue = payloads.first["queue"]
        now = Time.now.to_f
        to_push = payloads.map { |entry|
          entry["enqueued_at"] = now
          Sidekiq.dump_json(entry)
        }
        conn.sadd("queues", [queue])
        conn.lpush("queue:#{queue}", to_push)
      end
    end
  end
end<|MERGE_RESOLUTION|>--- conflicted
+++ resolved
@@ -106,8 +106,8 @@
     # is run through the client middleware pipeline and each job gets its own Job ID
     # as normal.
     #
-    # Returns an array of the of pushed jobs' jids.  The number of jobs pushed can be less
-    # than the number given if the middleware stopped processing for one or more jobs.
+    # Returns an array of the of pushed jobs' jids, may contain nils if any client middleware
+    # prevented a job push.
     #
     # Example (pushing jobs in batches):
     #   push_bulk('class' => 'MyJob', 'args' => (1..100_000).to_a, batch_size: 10_000)
@@ -123,8 +123,6 @@
       raise ArgumentError, "Explicitly passing 'jid' when pushing more than one job is not supported" if jid && args.size > 1
 
       normed = normalize_item(items)
-<<<<<<< HEAD
-
       result = args.each_slice(batch_size).flat_map do |slice|
         raise ArgumentError, "Bulk arguments must be an Array of Arrays: [[1], [2]]" unless slice.is_a?(Array) && slice.all?(Array)
         break [] if slice.empty? # no jobs to push
@@ -137,28 +135,14 @@
             copy
           end
           result || nil
-        }.compact
-
-        raw_push(payloads) unless payloads.empty?
-        payloads.collect { |payload| payload["jid"] }
+        }
+
+        to_push = payloads.compact
+        raw_push(to_push) unless to_push.empty?
+        payloads.map { |payload| payload&.[]("jid") }
       end
 
       result.is_a?(Enumerator::Lazy) ? result.force : result
-=======
-      payloads = args.map.with_index { |job_args, index|
-        copy = normed.merge("args" => job_args, "jid" => SecureRandom.hex(12))
-        copy["at"] = (at.is_a?(Array) ? at[index] : at) if at
-        result = middleware.invoke(items["class"], copy, copy["queue"], @redis_pool) do
-          verify_json(copy)
-          copy
-        end
-        result || nil
-      }
-
-      to_push = payloads.compact
-      raw_push(to_push) unless to_push.empty?
-      payloads.map { |payload| payload&.[]("jid") }
->>>>>>> 5969953f
     end
 
     # Allows sharding of jobs across any number of Redis instances.  All jobs
