--- conflicted
+++ resolved
@@ -4,21 +4,13 @@
 
 gem "rake"
 gem "redis-namespace"
-<<<<<<< HEAD
 gem "rails", "~> 7.0"
-=======
-gem "rails", "~> 6.0"
 gem "sqlite3", platforms: :ruby
 gem "activerecord-jdbcsqlite3-adapter", platforms: :jruby
-gem "after_commit_everywhere"
->>>>>>> ea67861d
 
 # Required for Ruby 3.1
 # https://github.com/mikel/mail/pull/1439
 gem "net-smtp", platforms: :mri, require: false
-
-gem "sqlite3", platforms: :ruby
-gem "activerecord-jdbcsqlite3-adapter", platforms: :jruby
 
 group :test do
   gem "minitest"
