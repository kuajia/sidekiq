--- conflicted
+++ resolved
@@ -21,11 +21,8 @@
 
 group :development, :test do
   gem "standard", require: false
-<<<<<<< HEAD
-  gem "yalphabetize", require: false
-=======
   gem "pry"
->>>>>>> 637e5090
+  gem "yalphabetize"
 end
 
 group :load_test do
