source 'https://rubygems.org'
gemspec

<<<<<<< HEAD
gem 'rails', '5.0.0.beta2'
gem 'rack', '2.0.0.alpha'
gem 'sinatra', github: 'sinatra/sinatra'
=======
gem "hiredis"
gem 'rails', '~> 4.2'
>>>>>>> 406eaa27
gem 'simplecov'
gem 'minitest'
gem 'minitest-utils'
gem 'toxiproxy'

platforms :rbx do
  gem 'rubysl', '~> 2.0'         # if using anything in the ruby standard library
  gem 'psych'                    # if using yaml
  gem 'rubinius-developer_tools' # if using any of coverage, debugger, profiler
end

platforms :ruby do
  gem 'sqlite3'
end

platforms :mri do
  gem 'pry-byebug'
  gem 'ruby-prof'
end

#platforms :jruby do
  #gem 'jruby-openssl'
  #gem 'activerecord-jdbcsqlite3-adapter'
#end<|MERGE_RESOLUTION|>--- conflicted
+++ resolved
@@ -1,14 +1,10 @@
 source 'https://rubygems.org'
 gemspec
 
-<<<<<<< HEAD
-gem 'rails', '5.0.0.beta2'
-gem 'rack', '2.0.0.alpha'
+gem 'rails', '5.0.0.rc1'
+gem 'rack', '2.0.0.rc1'
 gem 'sinatra', github: 'sinatra/sinatra'
-=======
 gem "hiredis"
-gem 'rails', '~> 4.2'
->>>>>>> 406eaa27
 gem 'simplecov'
 gem 'minitest'
 gem 'minitest-utils'
