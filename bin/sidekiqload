--- conflicted
+++ resolved
@@ -94,17 +94,10 @@
 iter.times do
   arr = Array.new(count) do
     []
-<<<<<<< HEAD
   end
   count.times do |idx|
     arr[idx][0] = idx
   end
-=======
-  end
-  count.times do |idx|
-    arr[idx][0] = idx
-  end
->>>>>>> 69b0254c
   Sidekiq::Client.push_bulk('class' => LoadWorker, 'args' => arr)
 end
 Sidekiq.logger.error "Created #{count*iter} jobs"
@@ -133,15 +126,10 @@
 begin
   #RubyProf::exclude_threads = [ Monitoring ]
   #RubyProf.start
-<<<<<<< HEAD
-  launcher = Sidekiq::Launcher.new(Sidekiq.options)
-  launcher.run
-=======
   Sidekiq.logger.error "Simulating 1ms of latency between Sidekiq and redis"
   Toxiproxy[:redis].downstream(:latency, latency: 1).apply do
     launcher = Sidekiq::Launcher.new(Sidekiq.options)
     launcher.run
->>>>>>> 69b0254c
 
     while readable_io = IO.select([self_read])
       signal = readable_io.first[0].gets.strip
