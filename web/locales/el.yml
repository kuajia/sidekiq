# elements like %{queue} are variables and should not be translated
<<<<<<< HEAD
el:
  Actions: Ενέργειες
  AddToQueue: Προσθήκη στην στοίβα
  AreYouSure: Είστε σίγουρος?
  AreYouSureDeleteJob: Θέλετε να διαγράψετε την εργασία αυτη;
  AreYouSureDeleteQueue: Θέλετε να διαγράψετε την %{queue} στοίβα?
  Arguments: Ορίσματα
  Busy: Απασχολημένο
  Class: Κλάση
  Connections: Συνδέσεις
=======
el: # <---- change this to your locale code
  Dashboard: Πίνακας Ελέγχου
  Status: Κατάσταση
  Time: Χρόνος
  Namespace: Namespace
  Realtime: Τρέχουσα Κατάσταση
  History: Ιστορικό
  Busy: Υπό επεξεργασία
  Utilization: Σε χρήση
  Processed: Επεξεργάστηκαν
  Failed: Απέτυχαν
  Scheduled: Προγραμματισμένα
  Retries: Επαναλήψεις
  Enqueued: Μπήκαν στην στοίβα
  Worker: Εργάτης
  LivePoll: Τρέχουσα Κατάσταση
  StopPolling: Διακοπή Τρέχουσας Κατάστασης
  Queue: Στοίβα
  Class: Κλάση
  Job: Εργασία
  Arguments: Ορίσματα
  Extras: Extras
  Started: Ξεκίνησε
  ShowAll: Εμφάνιση Όλων
>>>>>>> 2f1fd1e6
  CurrentMessagesInQueue: Τρέχουσες εργασίες <span class='title'>%{queue}</span>
  Dashboard: Πίνακας Ελέγχου
  Dead: Αδρανείς
  DeadJobs: Αδρανείς Εργασίες
  Delete: Διαγραφή
<<<<<<< HEAD
  DeleteAll: Διαγραφή όλων
  Enqueued: Μπήκαν στην στοίβα
=======
  AddToQueue: Προσθήκη στην στοίβα
  AreYouSureDeleteJob: Θέλετε να διαγράψετε αυτή την εργασία;
  AreYouSureDeleteQueue: Θέλετε να διαγράψετε την στοίβα %{queue}; Αυτό θα διαγράψει όλες τις εργασίες εντός της στοίβας, θα εμφανιστεί ξανά εάν προωθήσετε περισσότερες εργασίες σε αυτήν στο μέλλον.
  Queues: Στοίβες
  Size: Μέγεθος
  Actions: Ενέργειες
  NextRetry: Επόμενη Προσπάθεια
  RetryCount: Αριθμός Προσπαθειών
  RetryNow: Επανάληψη Τώρα
  # Kill: Kill
  LastRetry: Τελευταία Προσπάθεια
  OriginallyFailed: Αρχικές Αποτυχίες
  AreYouSure: Είστε σίγουρος;
  DeleteAll: Διαγραφή Όλων
  RetryAll: Επανάληψη Όλων
  # KillAll: Kill All
  NoRetriesFound: Δεν βρέθηκαν εργασίες προς επαναλήψη
>>>>>>> 2f1fd1e6
  Error: Σφάλμα
  ErrorBacktrace: Σφάλμα Backtrace
  ErrorClass: Κλάση σφάλματος
  ErrorMessage: Μήνυμα Σφάλματος
<<<<<<< HEAD
  Extras: Extras
  Failed: Απέτυχε
  Failures: Αποτυχίες
  GoBack: ← Πίσω
  History: Ιστορικό
  Job: Εργασία
  Jobs: Εργασίες
  LastRetry: Τελευταία προσπάθεια
  LivePoll: Τρέχουσα Κατάσταση
  MemoryUsage: Χρήση Μνήμης
  Namespace: Namespace
  NextRetry: Επόμενη προσπάθεια
  NoDeadJobsFound: Δεν βρέθηκαν αδρανείς εργασίες
  NoRetriesFound: Δεν βρέθηκαν προσπάθειες
  NoScheduledFound: Δεν βρέθηκαν προγραμματισμένες εργασίες
  OneMonth: 1 μήνας
  OneWeek: 1 εβδομάδα
  OriginallyFailed: Αρχικές Αποτυχίες
  PeakMemoryUsage: Μέγιστη Χρήση Μνήμης
  Processed: Επεξεργάστηκε
  Processes: Διεργασίες
  Queue: Στοίβα
  Queues: Στοίβες
  Realtime: Τρέχουσα Κατάσταση
  Retries: Προσπάθειες
  RetryAll: Επανάληψη Όλων
  RetryCount: Αριθμός προσπαθειών
  RetryNow: Προσπάθησε τώρα
  Scheduled: Προγραματίστηκε
  ScheduledJobs: Προγραμματισμένες Εργασίες
  ShowAll: Εμφάνιση Όλων
  SixMonths: 6 μήνες
  Size: Μέγεθος
  Started: Ξεκίνησαν
  Status: Κατάσταση
  StopPolling: Διακοπή Τρέχουσας Κατάστασης
  Thread: Νήμα
  Threads: Νήματα
  ThreeMonths: 3 μήνες
  Time: Χρόνος
  Uptime: Διάρκεια Λειτουργείας (ημέρες)
  Version: Έκδοση
  When: Πότε
  Worker: Εργάτης
  active: ενεργή
  idle: αδρανής
=======
  ErrorBacktrace: Backtrace Σφάλματος
  GoBack: ← Πίσω
  NoScheduledFound: Δεν βρέθηκαν προγραμματισμένες εργασίες
  When: Πότε
  ScheduledJobs: Προγραμματισμένες Εργασίες
  idle: αδρανές
  active: ενεργό
  Version: Έκδοση
  Connections: Συνδέσεις
  MemoryUsage: Χρήση Μνήμης
  PeakMemoryUsage: Μέγιστη Χρήση Μνήμης
  Uptime: Ημέρες Λειτουργίας
  OneWeek: 1 εβδομάδα
  OneMonth: 1 μήνας
  ThreeMonths: 3 μήνες
  SixMonths: 6 μήνες
  Failures: Αποτυχίες
  DeadJobs: Αδρανείς Εργασίες
  NoDeadJobsFound: Δεν βρέθηκαν αδρανείς εργασίες
  Dead: Αδρανείς
  Process: Διεργασία
  Processes: Διεργασίες
  Name: Όνομα
  Thread: Νήμα
  Threads: Νήματα
  Jobs: Εργασίες
  Paused: Σε παύση
  Stop: Διακοπή
  Quiet: Σίγαση
  StopAll: Διακοπή Όλων
  QuietAll: Σίγαση Όλων
  PollingInterval: Συχνότητα Ανανέωσης
  Plugins: Πρόσθετα
  NotYetEnqueued: Δεν προστέθηκε στην στοίβα ακόμη
  CreatedAt: Δημιουργήθηκε στις
  BackToApp: Πίσω στην Εφαρμογή
  Latency: Καθυστέρηση
  Pause: Παύση
  Unpause: Κατάργηση Παύσης
  Metrics: Μετρήσεις
  NoDataFound: Δεν βρέθηκαν δεδομένα
  ExecutionTime: Συνολικός Χρόνος Εκτέλεσης
  AvgExecutionTime: Μέσος Χρόνος Εκτέλεσης
  # Context: Context
>>>>>>> 2f1fd1e6
<|MERGE_RESOLUTION|>--- conflicted
+++ resolved
@@ -1,16 +1,4 @@
 # elements like %{queue} are variables and should not be translated
-<<<<<<< HEAD
-el:
-  Actions: Ενέργειες
-  AddToQueue: Προσθήκη στην στοίβα
-  AreYouSure: Είστε σίγουρος?
-  AreYouSureDeleteJob: Θέλετε να διαγράψετε την εργασία αυτη;
-  AreYouSureDeleteQueue: Θέλετε να διαγράψετε την %{queue} στοίβα?
-  Arguments: Ορίσματα
-  Busy: Απασχολημένο
-  Class: Κλάση
-  Connections: Συνδέσεις
-=======
 el: # <---- change this to your locale code
   Dashboard: Πίνακας Ελέγχου
   Status: Κατάσταση
@@ -35,16 +23,7 @@
   Extras: Extras
   Started: Ξεκίνησε
   ShowAll: Εμφάνιση Όλων
->>>>>>> 2f1fd1e6
-  CurrentMessagesInQueue: Τρέχουσες εργασίες <span class='title'>%{queue}</span>
-  Dashboard: Πίνακας Ελέγχου
-  Dead: Αδρανείς
-  DeadJobs: Αδρανείς Εργασίες
-  Delete: Διαγραφή
-<<<<<<< HEAD
-  DeleteAll: Διαγραφή όλων
   Enqueued: Μπήκαν στην στοίβα
-=======
   AddToQueue: Προσθήκη στην στοίβα
   AreYouSureDeleteJob: Θέλετε να διαγράψετε αυτή την εργασία;
   AreYouSureDeleteQueue: Θέλετε να διαγράψετε την στοίβα %{queue}; Αυτό θα διαγράψει όλες τις εργασίες εντός της στοίβας, θα εμφανιστεί ξανά εάν προωθήσετε περισσότερες εργασίες σε αυτήν στο μέλλον.
@@ -62,59 +41,6 @@
   RetryAll: Επανάληψη Όλων
   # KillAll: Kill All
   NoRetriesFound: Δεν βρέθηκαν εργασίες προς επαναλήψη
->>>>>>> 2f1fd1e6
-  Error: Σφάλμα
-  ErrorBacktrace: Σφάλμα Backtrace
-  ErrorClass: Κλάση σφάλματος
-  ErrorMessage: Μήνυμα Σφάλματος
-<<<<<<< HEAD
-  Extras: Extras
-  Failed: Απέτυχε
-  Failures: Αποτυχίες
-  GoBack: ← Πίσω
-  History: Ιστορικό
-  Job: Εργασία
-  Jobs: Εργασίες
-  LastRetry: Τελευταία προσπάθεια
-  LivePoll: Τρέχουσα Κατάσταση
-  MemoryUsage: Χρήση Μνήμης
-  Namespace: Namespace
-  NextRetry: Επόμενη προσπάθεια
-  NoDeadJobsFound: Δεν βρέθηκαν αδρανείς εργασίες
-  NoRetriesFound: Δεν βρέθηκαν προσπάθειες
-  NoScheduledFound: Δεν βρέθηκαν προγραμματισμένες εργασίες
-  OneMonth: 1 μήνας
-  OneWeek: 1 εβδομάδα
-  OriginallyFailed: Αρχικές Αποτυχίες
-  PeakMemoryUsage: Μέγιστη Χρήση Μνήμης
-  Processed: Επεξεργάστηκε
-  Processes: Διεργασίες
-  Queue: Στοίβα
-  Queues: Στοίβες
-  Realtime: Τρέχουσα Κατάσταση
-  Retries: Προσπάθειες
-  RetryAll: Επανάληψη Όλων
-  RetryCount: Αριθμός προσπαθειών
-  RetryNow: Προσπάθησε τώρα
-  Scheduled: Προγραματίστηκε
-  ScheduledJobs: Προγραμματισμένες Εργασίες
-  ShowAll: Εμφάνιση Όλων
-  SixMonths: 6 μήνες
-  Size: Μέγεθος
-  Started: Ξεκίνησαν
-  Status: Κατάσταση
-  StopPolling: Διακοπή Τρέχουσας Κατάστασης
-  Thread: Νήμα
-  Threads: Νήματα
-  ThreeMonths: 3 μήνες
-  Time: Χρόνος
-  Uptime: Διάρκεια Λειτουργείας (ημέρες)
-  Version: Έκδοση
-  When: Πότε
-  Worker: Εργάτης
-  active: ενεργή
-  idle: αδρανής
-=======
   ErrorBacktrace: Backtrace Σφάλματος
   GoBack: ← Πίσω
   NoScheduledFound: Δεν βρέθηκαν προγραμματισμένες εργασίες
@@ -158,5 +84,4 @@
   NoDataFound: Δεν βρέθηκαν δεδομένα
   ExecutionTime: Συνολικός Χρόνος Εκτέλεσης
   AvgExecutionTime: Μέσος Χρόνος Εκτέλεσης
-  # Context: Context
->>>>>>> 2f1fd1e6
+  # Context: Context