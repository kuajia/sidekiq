--- conflicted
+++ resolved
@@ -1,15 +1,10 @@
 # Sidekiq Changes
 
-<<<<<<< HEAD
-4.2.0
+HEAD
 -----------
 
 - Enable development-mode code reloading.  With Rails 5.0+, you don't need
   to restart Sidekiq to pick up your Sidekiq::Worker changes anymore! [#2457]
-=======
-HEAD
------------
-
 - Allow tuning of concurrency with the `RAILS_MAX_THREADS` env var. [#2985]
   This is the same var used by Puma so you can tune all of your systems
   the same way:
@@ -23,8 +18,6 @@
 ```yaml
   pool: <%= ENV['RAILS_MAX_THREADS'] || 5 %>
 ```
->>>>>>> e514aae9
-
 
 4.1.4
 -----------
