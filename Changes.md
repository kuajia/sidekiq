--- conflicted
+++ resolved
@@ -1,4 +1,3 @@
-<<<<<<< HEAD
 3.0.0
 -----------
 
@@ -8,20 +7,18 @@
   Heroku users: `heroku config:set REDIS_PROVIDER=REDISTOGO_URL`
 - Removed 'sidekiq/yaml\_patch', this was never documented or recommended.
 - Removed the 'started' worker data, it originally provided compatibility with resque-web
-  but overlaps the 'run_at' worker data.
+  but overlaps the 'run\_at' worker data.
 - Remove built-in error integration for Airbrake, Honeybadger, ExceptionNotifier and Exceptional.
   Just update your error gem to the latest version to pick up Sidekiq support.
 - Remove deprecated Sidekiq::Client.registered\_\* APIs
 - Remove deprecated support for the old Sidekiq::Worker#retries\_exhausted method.
 
-=======
-HEAD
+2.17.5
 -----------
 
 - A `USR2` signal will now reopen _all_ logs, using IO#reopen. Thus, instead of creating a new Logger object, 
   Sidekiq will now just update the existing Logger's file descriptor [#1163].
 - Remove pidfile when shutting down if started with `-P` [#1470]
->>>>>>> f46ab468
 
 2.17.4
 -----------
