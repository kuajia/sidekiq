HEAD
-----------

- Activate sessions in Sinatra for CSRF protection.  See issue #2460
  if you see a Rails error with `ActionDispatch::Request::Session`
  on upgrade.  This is a Rails incompatibility with Rack and not a
  Sidekiq bug. [#2460]

3.4.2
-----------

- Don't allow `Sidekiq::Worker` in ActiveJob::Base classes. [#2424]
- Safer display of job data in Web UI [#2405]
<<<<<<< HEAD
- Updated for compatibility with Celluloid `0.17.*`
=======
- Fix CSRF vulnerability in Web UI, thanks to Egor Homakov for
  reporting. [#2422] If you are running the Web UI as a standalone Rack app,
  ensure you have a [session middleware
configured](https://github.com/mperham/sidekiq/wiki/Monitoring#standalone):
```ruby
use Rack::Session::Cookie, :secret => "some unique secret string here"
```
>>>>>>> 0804127b

3.4.1
-----------

- Lock to Celluloid 0.16


3.4.0
-----------

- Set a `created_at` attribute when jobs are created, set `enqueued_at` only
  when they go into a queue. Fixes invalid latency calculations with scheduled jobs.
  [#2373, mrsimo]
- Don't log timestamp on Heroku [#2343]
- Run `shutdown` event handlers in reverse order of definition [#2374]
- Rename and rework `poll_interval` to be simpler, more predictable [#2317, cainlevy]
  The new setting is `average_scheduled_poll_interval`.  To configure
  Sidekiq to look for scheduled jobs every 5 seconds, just set it to 5.
```ruby
Sidekiq.configure_server do |config|
  config.average_scheduled_poll_interval = 5
end
```

3.3.4
-----------

- **Improved ActiveJob integration** - Web UI now shows ActiveJobs in a
  nicer format and job logging shows the actual class name, requires
  Rails 4.2.2+ [#2248, #2259]
- Add Sidekiq::Process#dump\_threads API to trigger TTIN output [#2247]
- Web UI polling now uses Ajax to avoid page reload [#2266, davydovanton]
- Several Web UI styling improvements [davydovanton]
- Add Tamil, Hindi translations for Web UI [ferdinandrosario, tejasbubane]
- Fix Web UI to work with country-specific locales [#2243]
- Handle circular error causes [#2285,  eugenk]

3.3.3
-----------

- Fix crash on exit when Redis is down [#2235]
- Fix duplicate logging on startup
- Undeprecate delay extension for ActionMailer 4.2+ . [#2186]

3.3.2
-----------

- Add Sidekiq::Stats#queues back
- Allows configuration of dead job set size and timeout [#2173, jonhyman]
- Refactor scheduler enqueuing so Sidekiq Pro can override it. [#2159]

3.3.1
-----------

- Dumb down ActionMailer integration so it tries to deliver if possible [#2149]
- Stringify Sidekiq.default\_worker\_options's keys [#2126]
- Add random integer to process identity [#2113, michaeldiscala]
- Log Sidekiq Pro's Batch ID if available [#2076]
- Refactor Processor Redis usage to avoid redis/redis-rb#490 [#2094]
- Move /dashboard/stats to /stats.  Add /stats/queues. [moserke, #2099]
- Add processes count to /stats [ismaelga, #2141]
- Greatly improve speed of Sidekiq::Stats [ismaelga, #2142]
- Add better usage text for `sidekiqctl`.
- `Sidekiq::Logging.with_context` is now a stack so you can set your
  own job context for logging purposes [grosser, #2110]
- Remove usage of Google Fonts in Web UI so it loads in China [#2144]

3.3.0
-----------

- Upgrade to Celluloid 0.16 [#2056]
- Fix typo for generator test file name [dlackty, #2016]
- Add Sidekiq::Middleware::Chain#prepend [seuros, #2029]

3.2.6
-----------

- Deprecate delay extension for ActionMailer 4.2+ . [seuros, #1933]
- Poll interval tuning now accounts for dead processes [epchris, #1984]
- Add non-production environment to Web UI page titles [JacobEvelyn, #2004]

3.2.5
-----------

- Lock Celluloid to 0.15.2 due to bugs in 0.16.0.  This prevents the
  "hang on shutdown" problem with Celluloid 0.16.0.

3.2.4
-----------

- Fix issue preventing ActionMailer sends working in some cases with
  Rails 4. [pbhogan, #1923]

3.2.3
-----------

- Clean invalid bytes from error message before converting to JSON (requires Ruby 2.1+) [#1705]
- Add queues list for each process to the Busy page. [davetoxa, #1897]
- Fix for crash caused by empty config file. [jordan0day, #1901]
- Add Rails Worker generator, `rails g sidekiq:worker User` will create `app/workers/user_worker.rb`. [seuros, #1909]
- Fix Web UI rendering with huge job arguments [jhass, #1918]
- Minor refactoring of Sidekiq::Client internals, for Sidekiq Pro. [#1919]

3.2.2
-----------

- **This version of Sidekiq will no longer start on Ruby 1.9.**  Sidekiq
  3 does not support MRI 1.9 but we've allowed it to run before now.
- Fix issue which could cause Sidekiq workers to disappear from the Busy
  tab while still being active [#1884]
- Add "Back to App" button in Web UI.  You can set the button link via
  `Sidekiq::Web.app_url = 'http://www.mysite.com'` [#1875, seuros]
- Add process tag (`-g tag`) to the Busy page so you can differentiate processes at a glance. [seuros, #1878]
- Add "Kill" button to move retries directly to the DJQ so they don't retry. [seuros, #1867]

3.2.1
-----------

- Revert eager loading change for Rails 3.x apps, as it broke a few edge
  cases.

3.2.0
-----------

- **Fix issue which caused duplicate job execution in Rails 3.x**
  This issue is caused by [improper exception handling in ActiveRecord](https://github.com/rails/rails/blob/3-2-stable/activerecord/lib/active_record/connection_adapters/abstract_adapter.rb#L281) which changes Sidekiq's Shutdown exception into a database
  error, making Sidekiq think the job needs to be retried. **The fix requires Ruby 2.1**. [#1805]
- Update how Sidekiq eager loads Rails application code [#1791, jonleighton]
- Change logging timestamp to show milliseconds.
- Reverse sorting of Dead tab so newer jobs are listed first [#1802]

3.1.4
-----------

- Happy π release!
- Self-tuning Scheduler polling, we use heartbeat info to better tune poll\_interval [#1630]
- Remove all table column width rules, hopefully get better column formatting [#1747]
- Handle edge case where YAML can't be decoded in dev mode [#1761]
- Fix lingering jobs in Busy page on Heroku [#1764]

3.1.3
-----------

- Use ENV['DYNO'] on Heroku for hostname display, rather than an ugly UUID. [#1742]
- Show per-process labels on the Busy page, for feature tagging [#1673]


3.1.2
-----------

- Suitably chastised, @mperham reverts the Bundler change.


3.1.1
-----------

- Sidekiq::CLI now runs `Bundler.require(:default, environment)` to boot all gems
  before loading any app code.
- Sort queues by name in Web UI [#1734]


3.1.0
-----------

- New **remote control** feature: you can remotely trigger Sidekiq to quiet
  or terminate via API, without signals.  This is most useful on JRuby
  or Heroku which does not support the USR1 'quiet' signal.  Now you can
  run a rake task like this at the start of your deploy to quiet your
  set of Sidekiq processes. [#1703]
```ruby
namespace :sidekiq do
  task :quiet => :environment do
    Sidekiq::ProcessSet.new.each(&:quiet!)
  end
end
```
- The Web UI can use the API to quiet or stop all processes via the Busy page.
- The Web UI understands and hides the `Sidekiq::Extensions::Delay*`
  classes, instead showing `Class.method` as the Job. [#1718]
- Polish the Dashboard graphs a bit, update Rickshaw [brandonhilkert, #1725]
- The poll interval is now configurable in the Web UI [madebydna, #1713]
- Delay extensions can be removed so they don't conflict with
  DelayedJob: put `Sidekiq.remove_delay!` in your initializer. [devaroop, #1674]


3.0.2
-----------

- Revert gemfile requirement of Ruby 2.0.  JRuby 1.7 calls itself Ruby
  1.9.3 and broke with this requirement.

3.0.1
-----------

- Revert pidfile behavior from 2.17.5: Sidekiq will no longer remove its own pidfile
  as this is a race condition when restarting. [#1470, #1677]
- Show warning on the Queues page if a queue is paused [#1672]
- Only activate the ActiveRecord middleware if ActiveRecord::Base is defined on boot. [#1666]
- Add ability to disable jobs going to the DJQ with the `dead` option.
```ruby
sidekiq_options :dead => false, :retry => 5
```
- Minor fixes


3.0.0
-----------

Please see [3.0-Upgrade.md](3.0-Upgrade.md) for more comprehensive upgrade notes.

- **Dead Job Queue** - jobs which run out of retries are now moved to a dead
  job queue.  These jobs must be retried manually or they will expire
  after 6 months or 10,000 jobs.  The Web UI contains a "Dead" tab
  exposing these jobs.  Use `sidekiq_options :retry => false` if you
don't wish jobs to be retried or put in the DJQ.  Use
`sidekiq_options :retry => 0` if you don't want jobs to retry but go
straight to the DJQ.
- **Process Lifecycle Events** - you can now register blocks to run at
  certain points during the Sidekiq process lifecycle: startup, quiet and
  shutdown.
```ruby
Sidekiq.configure_server do |config|
  config.on(:startup) do
    # do something
  end
end
```
- **Global Error Handlers** - blocks of code which handle errors that
  occur anywhere within Sidekiq, not just within middleware.
```ruby
Sidekiq.configure_server do |config|
  config.error_handlers << proc {|ex,ctx| ... }
end
```
- **Process Heartbeat** - each Sidekiq process will ping Redis every 5
  seconds to give a summary of the Sidekiq population at work.
- The Workers tab is now renamed to Busy and contains a list of live
  Sidekiq processes and jobs in progress based on the heartbeat.
- **Shardable Client** - Sidekiq::Client instances can use a custom
  Redis connection pool, allowing very large Sidekiq installations to scale by
  sharding: sending different jobs to different Redis instances.
```ruby
client = Sidekiq::Client.new(ConnectionPool.new { Redis.new })
client.push(...)
```
```ruby
Sidekiq::Client.via(ConnectionPool.new { Redis.new }) do
  FooWorker.perform_async
  BarWorker.perform_async
end
```
  **Sharding support does require a breaking change to client-side
middleware, see 3.0-Upgrade.md.**
- New Chinese, Greek, Swedish and Czech translations for the Web UI.
- Updated most languages translations for the new UI features.
- **Remove official Capistrano integration** - this integration has been
  moved into the [capistrano-sidekiq](https://github.com/seuros/capistrano-sidekiq) gem.
- **Remove official support for MRI 1.9** - Things still might work but
  I no longer actively test on it.
- **Remove built-in support for Redis-to-Go**.
  Heroku users: `heroku config:set REDIS_PROVIDER=REDISTOGO_URL`
- **Remove built-in error integration for Airbrake, Honeybadger, ExceptionNotifier and Exceptional**.
  Each error gem should provide its own Sidekiq integration.  Update your error gem to the latest
  version to pick up Sidekiq support.
- Upgrade to connection\_pool 2.0 which now creates connections lazily.
- Remove deprecated Sidekiq::Client.registered\_\* APIs
- Remove deprecated support for the old Sidekiq::Worker#retries\_exhausted method.
- Removed 'sidekiq/yaml\_patch', this was never documented or recommended.
- Removed --profile option, #1592
- Remove usage of the term 'Worker' in the UI for clarity.  Users would call both threads and
  processes 'workers'.  Instead, use "Thread", "Process" or "Job".

2.17.7
-----------

- Auto-prune jobs older than one hour from the Workers page [#1508]
- Add Sidekiq::Workers#prune which can perform the auto-pruning.
- Fix issue where a job could be lost when an exception occurs updating
  Redis stats before the job executes [#1511]

2.17.6
-----------

- Fix capistrano integration due to missing pidfile. [#1490]

2.17.5
-----------

- Automatically use the config file found at `config/sidekiq.yml`, if not passed `-C`. [#1481]
- Store 'retried\_at' and 'failed\_at' timestamps as Floats, not Strings. [#1473]
- A `USR2` signal will now reopen _all_ logs, using IO#reopen. Thus, instead of creating a new Logger object,
  Sidekiq will now just update the existing Logger's file descriptor [#1163].
- Remove pidfile when shutting down if started with `-P` [#1470]

2.17.4
-----------

- Fix JID support in inline testing, #1454
- Polish worker arguments display in UI, #1453
- Marshal arguments fully to avoid worker mutation, #1452
- Support reverse paging sorted sets, #1098


2.17.3
-----------

- Synchronously terminates the poller and fetcher to fix a race condition in bulk requeue during shutdown [#1406]

2.17.2
-----------

- Fix bug where strictly prioritized queues might be processed out of
  order [#1408]. A side effect of this change is that it breaks a queue
  declaration syntax that worked, although only because of a bug—it was
  never intended to work and never supported. If you were declaring your
  queues as a  comma-separated list, e.g. `sidekiq -q critical,default,low`,
  you must now use the `-q` flag before each queue, e.g.
  `sidekiq -q critical -q default -q low`.

2.17.1
-----------

- Expose `delay` extension as `sidekiq_delay` also.  This allows you to
  run Delayed::Job and Sidekiq in the same process, selectively porting
  `delay` calls to `sidekiq_delay`.  You just need to ensure that
  Sidekiq is required **before** Delayed::Job in your Gemfile. [#1393]
- Bump redis client required version to 3.0.6
- Minor CSS fixes for Web UI

2.17.0
-----------

- Change `Sidekiq::Client#push_bulk` to return an array of pushed `jid`s. [#1315, barelyknown]
- Web UI refactoring to use more API internally (yummy dogfood!)
- Much faster Sidekiq::Job#delete performance for larger queue sizes
- Further capistrano 3 fixes
- Many misc minor fixes

2.16.1
-----------

- Revert usage of `resolv-replace`.  MRI's native DNS lookup releases the GIL.
- Fix several Capistrano 3 issues
- Escaping dynamic data like job args and error messages in Sidekiq Web UI. [#1299, lian]

2.16.0
-----------

- Deprecate `Sidekiq::Client.registered_workers` and `Sidekiq::Client.registered_queues`
- Refactor Sidekiq::Client to be instance-based [#1279]
- Pass all Redis options to the Redis driver so Unix sockets
  can be fully configured. [#1270, salimane]
- Allow sidekiq-web extensions to add locale paths so extensions
  can be localized. [#1261, ondrejbartas]
- Capistrano 3 support [#1254, phallstrom]
- Use Ruby's `resolv-replace` to enable pure Ruby DNS lookups.
  This ensures that any DNS resolution that takes place in worker
  threads won't lock up the entire VM on MRI. [#1258]

2.15.2
-----------

- Iterating over Sidekiq::Queue and Sidekiq::SortedSet will now work as
  intended when jobs are deleted [#866, aackerman]
- A few more minor Web UI fixes [#1247]

2.15.1
-----------

- Fix several Web UI issues with the Bootstrap 3 upgrade.

2.15.0
-----------

- The Core Sidekiq actors are now monitored.  If any crash, the
  Sidekiq process logs the error and exits immediately.  This is to
  help prevent "stuck" Sidekiq processes which are running but don't
  appear to be doing any work. [#1194]
- Sidekiq's testing behavior is now dynamic.  You can choose between
  `inline` and `fake` behavior in your tests. See
[Testing](https://github.com/mperham/sidekiq/wiki/Testing) for detail. [#1193]
- The Retries table has a new column for the error message.
- The Web UI topbar now contains the status and live poll button.
- Orphaned worker records are now auto-vacuumed when you vist the
  Workers page in the Web UI.
- Sidekiq.default\_worker\_options allows you to configure default
  options for all Sidekiq worker types.

```ruby
Sidekiq.default_worker_options = { 'queue' => 'default', 'backtrace' => true }
```
- Added two Sidekiq::Client class methods for compatibility with resque-scheduler:
  `enqueue_to_in` and `enqueue_in` [#1212]
- Upgrade Web UI to Bootstrap 3.0. [#1211, jeffboek]

2.14.1
-----------

- Fix misc Web UI issues due to ERB conversion.
- Bump redis-namespace version due to security issue.

2.14.0
-----------

- Removed slim gem dependency, Web UI now uses ERB [Locke23rus, #1120]
- Fix more race conditions in Web UI actions
- Don't reset Job enqueued\_at when retrying
- Timestamp tooltips in the Web UI should use UTC
- Fix invalid usage of handle\_exception causing issues in Airbrake
  [#1134]


2.13.1
-----------

- Make Sidekiq::Middleware::Chain Enumerable
- Make summary bar and graphs responsive [manishval, #1025]
- Adds a job status page for scheduled jobs [jonhyman]
- Handle race condition in retrying and deleting jobs in the Web UI
- The Web UI relative times are now i18n. [MadRabbit, #1088]
- Allow for default number of retry attempts to be set for
  `Sidekiq::Middleware::Server::RetryJobs` middleware. [czarneckid] [#1091]

```ruby
Sidekiq.configure_server do |config|
  config.server_middleware do |chain|
    chain.add Sidekiq::Middleware::Server::RetryJobs, :max_retries => 10
  end
end
```


2.13.0
-----------

- Adding button to move scheduled job to main queue [guiceolin, #1020]
- fix i18n support resetting saved locale when job is retried [#1011]
- log rotation via USR2 now closes the old logger [#1008]
- Add ability to customize retry schedule, like so [jmazzi, #1027]

```ruby
class MyWorker
  include Sidekiq::Worker
  sidekiq_retry_in { |count| count * 2 }
end
```
- Redesign Worker#retries\_exhausted callback to use same form as above [jmazzi, #1030]

```ruby
class MyWorker
  include Sidekiq::Worker
  sidekiq_retries_exhausted do |msg|
    Rails.logger.error "Failed to process #{msg['class']} with args: #{msg['args']}"
  end
end
```

2.12.4
-----------

- Fix error in previous release which crashed the Manager when a
  Processor died.

2.12.3
-----------

- Revert back to Celluloid's TaskFiber for job processing which has proven to be more
  stable than TaskThread. [#985]
- Avoid possible lockup during hard shutdown [#997]

At this point, if you are experiencing stability issues with Sidekiq in
Ruby 1.9, please try Ruby 2.0.  It seems to be more stable.

2.12.2
-----------

- Relax slim version requirement to >= 1.1.0
- Refactor historical stats to use TTL, not explicit cleanup. [grosser, #971]

2.12.1
-----------

- Force Celluloid 0.14.1 as 0.14.0 has a serious bug. [#954]
- Scheduled and Retry jobs now use Sidekiq::Client to push
  jobs onto the queue, so they use client middleware. [dimko, #948]
- Record the timestamp when jobs are enqueued. Add
  Sidekiq::Job#enqueued\_at to query the time. [mariovisic, #944]
- Add Sidekiq::Queue#latency - calculates diff between now and
  enqueued\_at for the oldest job in the queue.
- Add testing method `perform_one` that dequeues and performs a single job.
  This is mainly to aid testing jobs that spawn other jobs. [fumin, #963]

2.12.0
-----------

- Upgrade to Celluloid 0.14, remove the use of Celluloid's thread
  pool.  This should halve the number of threads in each Sidekiq
  process, thus requiring less resources. [#919]
- Abstract Celluloid usage to Sidekiq::Actor for testing purposes.
- Better handling for Redis downtime when fetching jobs and shutting
  down, don't print exceptions every second and print success message
  when Redis is back.
- Fix unclean shutdown leading to duplicate jobs [#897]
- Add Korean locale [#890]
- Upgrade test suite to Minitest 5
- Remove usage of `multi_json` as `json` is now robust on all platforms.

2.11.2
-----------

- Fix Web UI when used without Rails [#886]
- Add Sidekiq::Stats#reset [#349]
- Add Norwegian locale.
- Updates for the JA locale.

2.11.1
-----------

- Fix timeout warning.
- Add Dutch web UI locale.

2.11.0
-----------

- Upgrade to Celluloid 0.13. [#834]
- Remove **timeout** support from `sidekiq_options`.  Ruby's timeout
  is inherently unsafe in a multi-threaded application and was causing
  stability problems for many.  See http://bit.ly/OtYpK
- Add Japanese locale for Web UI [#868]
- Fix a few issues with Web UI i18n.

2.10.1
-----------

- Remove need for the i18n gem. (brandonhilkert)
- Improve redis connection info logging on startup for debugging
purposes [#858]
- Revert sinatra/slim as runtime dependencies
- Add `find_job` method to sidekiq/api


2.10.0
-----------

- Refactor algorithm for putting scheduled jobs onto the queue [#843]
- Fix scheduler thread dying due to incorrect error handling [#839]
- Fix issue which left stale workers if Sidekiq wasn't shutdown while
quiet. [#840]
- I18n for web UI.  Please submit translations of `web/locales/en.yml` for
your own language. [#811]
- 'sinatra', 'slim' and 'i18n' are now gem dependencies for Sidekiq.


2.9.0
-----------

- Update 'sidekiq/testing' to work with any Sidekiq::Client call. It
  also serializes the arguments as using Redis would. [#713]
- Raise a Sidekiq::Shutdown error within workers which don't finish within the hard
  timeout.  This is to prevent unwanted database transaction commits. [#377]
- Lazy load Redis connection pool, you no longer need to specify
  anything in Passenger or Unicorn's after_fork callback [#794]
- Add optional Worker#retries_exhausted hook after max retries failed. [jkassemi, #780]
- Fix bug in pagination link to last page [pitr, #774]
- Upstart scripts for multiple Sidekiq instances [dariocravero, #763]
- Use select via pipes instead of poll to catch signals [mrnugget, #761]

2.8.0
-----------

- I18n support!  Sidekiq can optionally save and restore the Rails locale
  so it will be properly set when your jobs execute.  Just include
  `require 'sidekiq/middleware/i18n'` in your sidekiq initializer. [#750]
- Fix bug which could lose messages when using namespaces and the message
needs to be requeued in Redis. [#744]
- Refactor Redis namespace support [#747].  The redis namespace can no longer be
  passed via the config file, the only supported way is via Ruby in your
  initializer:

```ruby
sidekiq_redis = { :url => 'redis://localhost:3679', :namespace => 'foo' }
Sidekiq.configure_server { |config| config.redis = sidekiq_redis }
Sidekiq.configure_client { |config| config.redis = sidekiq_redis }
```

A warning is printed out to the log if a namespace is found in your sidekiq.yml.


2.7.5
-----------

- Capistrano no longer uses daemonization in order to work with JRuby [#719]
- Refactor signal handling to work on Ruby 2.0 [#728, #730]
- Fix dashboard refresh URL [#732]

2.7.4
-----------

- Fixed daemonization, was broken by some internal refactoring in 2.7.3 [#727]

2.7.3
-----------

- Real-time dashboard is now the default web page
- Make config file optional for capistrano
- Fix Retry All button in the Web UI

2.7.2
-----------

- Remove gem signing infrastructure.  It was causing Sidekiq to break
when used via git in Bundler.  This is why we can't have nice things. [#688]


2.7.1
-----------

- Fix issue with hard shutdown [#680]


2.7.0
-----------

- Add -d daemonize flag, capistrano recipe has been updated to use it [#662]
- Support profiling via `ruby-prof` with -p.  When Sidekiq is stopped
  via Ctrl-C, it will output `profile.html`.  You must add `gem 'ruby-prof'` to your Gemfile for it to work.
- Dynamically update Redis stats on dashboard [brandonhilkert]
- Add Sidekiq::Workers API giving programmatic access to the current
  set of active workers.

```
workers = Sidekiq::Workers.new
workers.size => 2
workers.each do |name, work|
  # name is a unique identifier per Processor instance
  # work is a Hash which looks like:
  # { 'queue' => name, 'run_at' => timestamp, 'payload' => msg }
end
```

- Allow environment-specific sections within the config file which
override the global values [dtaniwaki, #630]

```
---
:concurrency:  50
:verbose:      false
staging:
  :verbose:      true
  :concurrency:  5
```


2.6.5
-----------

- Several reliability fixes for job requeueing upon termination [apinstein, #622, #624]
- Fix typo in capistrano recipe
- Add `retry_queue` option so retries can be given lower priority [ryanlower, #620]

```ruby
sidekiq_options queue: 'high', retry_queue: 'low'
```

2.6.4
-----------

- Fix crash upon empty queue [#612]

2.6.3
-----------

- sidekiqctl exits with non-zero exit code upon error [jmazzi]
- better argument validation in Sidekiq::Client [karlfreeman]

2.6.2
-----------

- Add Dashboard beacon indicating when stats are updated. [brandonhilkert, #606]
- Revert issue with capistrano restart. [#598]

2.6.1
-----------

- Dashboard now live updates summary stats also. [brandonhilkert, #605]
- Add middleware chain APIs `insert_before` and `insert_after` for fine
  tuning the order of middleware. [jackrg, #595]

2.6.0
-----------

- Web UI much more mobile friendly now [brandonhilkert, #573]
- Enable live polling for every section in Web UI [brandonhilkert, #567]
- Add Stats API [brandonhilkert, #565]
- Add Stats::History API [brandonhilkert, #570]
- Add Dashboard to Web UI with live and historical stat graphs [brandonhilkert, #580]
- Add option to log output to a file, reopen log file on USR2 signal [mrnugget, #581]

2.5.4
-----------

- `Sidekiq::Client.push` now accepts the worker class as a string so the
  Sidekiq client does not have to load your worker classes at all.  [#524]
- `Sidekiq::Client.push_bulk` now works with inline testing.
- **Really** fix status icon in Web UI this time.
- Add "Delete All" and "Retry All" buttons to Retries in Web UI


2.5.3
-----------

- Small Web UI fixes
- Add `delay_until` so you can delay jobs until a specific timestamp:

```ruby
Auction.delay_until(@auction.ends_at).close(@auction.id)
```

This is identical to the existing Sidekiq::Worker method, `perform_at`.

2.5.2
-----------

- Remove asset pipeline from Web UI for much faster, simpler runtime.  [#499, #490, #481]
- Add -g option so the procline better identifies a Sidekiq process, defaults to File.basename(Rails.root). [#486]

    sidekiq 2.5.1 myapp [0 of 25 busy]

- Add splay to retry time so groups of failed jobs don't fire all at once. [#483]

2.5.1
-----------

- Fix issues with core\_ext

2.5.0
-----------

- REDESIGNED WEB UI! [unity, cavneb]
- Support Honeybadger for error delivery
- Inline testing runs the client middleware before executing jobs [#465]
- Web UI can now remove jobs from queue. [#466, dleung]
- Web UI can now show the full message, not just 100 chars [#464, dleung]
- Add APIs for manipulating the retry and job queues.  See sidekiq/api. [#457]


2.4.0
-----------

- ActionMailer.delay.method now only tries to deliver if method returns a valid message.
- Logging now uses "MSG-#{Job ID}", not a random msg ID
- Allow generic Redis provider as environment variable. [#443]
- Add ability to customize sidekiq\_options with delay calls [#450]

```ruby
Foo.delay(:retry => false).bar
Foo.delay(:retry => 10).bar
Foo.delay(:timeout => 10.seconds).bar
Foo.delay_for(5.minutes, :timeout => 10.seconds).bar
```

2.3.3
-----------

- Remove option to disable Rails hooks. [#401]
- Allow delay of any module class method

2.3.2
-----------

- Fix retry.  2.3.1 accidentally disabled it.

2.3.1
-----------

- Add Sidekiq::Client.push\_bulk for bulk adding of jobs to Redis.
  My own simple test case shows pushing 10,000 jobs goes from 5 sec to 1.5 sec.
- Add support for multiple processes per host to Capistrano recipe
- Re-enable Celluloid::Actor#defer to fix stack overflow issues [#398]

2.3.0
-----------

- Upgrade Celluloid to 0.12
- Upgrade Twitter Bootstrap to 2.1.0
- Rescue more Exceptions
- Change Job ID to be Hex, rather than Base64, for HTTP safety
- Use `Airbrake#notify_or_ignore`

2.2.1
-----------

- Add support for custom tabs to Sidekiq::Web [#346]
- Change capistrano recipe to run 'quiet' before deploy:update\_code so
  it is run upon both 'deploy' and 'deploy:migrations'. [#352]
- Rescue Exception rather than StandardError to catch and log any sort
  of Processor death.

2.2.0
-----------

- Roll back Celluloid optimizations in 2.1.0 which caused instability.
- Add extension to delay any arbitrary class method to Sidekiq.
  Previously this was limited to ActiveRecord classes.

```ruby
SomeClass.delay.class_method(1, 'mike', Date.today)
```

- Sidekiq::Client now generates and returns a random, 128-bit Job ID 'jid' which
  can be used to track the processing of a Job, e.g. for calling back to a webhook
  when a job is finished.

2.1.1
-----------

- Handle networking errors causing the scheduler thread to die [#309]
- Rework exception handling to log all Processor and actor death (#325, subelsky)
- Clone arguments when calling worker so modifications are discarded. (#265, hakanensari)

2.1.0
-----------

- Tune Celluloid to no longer run message processing within a Fiber.
  This gives us a full Thread stack and also lowers Sidekiq's memory
  usage.
- Add pagination within the Web UI [#253]
- Specify which Redis driver to use: *hiredis* or *ruby* (default)
- Remove FailureJobs and UniqueJobs, which were optional middleware
  that I don't want to support in core. [#302]

2.0.3
-----------
- Fix sidekiq-web's navbar on mobile devices and windows under 980px (ezkl)
- Fix Capistrano task for first deploys [#259]
- Worker subclasses now properly inherit sidekiq\_options set in
  their superclass [#221]
- Add random jitter to scheduler to spread polls across POLL\_INTERVAL
  window. [#247]
- Sidekiq has a new mailing list: sidekiq@librelist.org  See README.

2.0.2
-----------

- Fix "Retry Now" button on individual retry page. (ezkl)

2.0.1
-----------

- Add "Clear Workers" button to UI.  If you kill -9 Sidekiq, the workers
  set can fill up with stale entries.
- Update sidekiq/testing to support new scheduled jobs API:

   ```ruby
   require 'sidekiq/testing'
   DirectWorker.perform_in(10.seconds, 1, 2)
   assert_equal 1, DirectWorker.jobs.size
   assert_in_delta 10.seconds.from_now.to_f, DirectWorker.jobs.last['at'], 0.01
   ```

2.0.0
-----------

- **SCHEDULED JOBS**!

You can now use `perform_at` and `perform_in` to schedule jobs
to run at arbitrary points in the future, like so:

```ruby
  SomeWorker.perform_in(5.days, 'bob', 13)
  SomeWorker.perform_at(5.days.from_now, 'bob', 13)
```

It also works with the delay extensions:

```ruby
  UserMailer.delay_for(5.days).send_welcome_email(user.id)
```

The time is approximately when the job will be placed on the queue;
it is not guaranteed to run at precisely at that moment in time.

This functionality is meant for one-off, arbitrary jobs.  I still
recommend `whenever` or `clockwork` if you want cron-like,
recurring jobs.  See `examples/scheduling.rb`

I want to specially thank @yabawock for his work on sidekiq-scheduler.
His extension for Sidekiq 1.x filled an obvious functional gap that I now think is
useful enough to implement in Sidekiq proper.

- Fixed issues due to Redis 3.x API changes.  Sidekiq now requires
  the Redis 3.x client.
- Inline testing now round trips arguments through JSON to catch
  serialization issues (betelgeuse)

1.2.1
-----------

- Sidekiq::Worker now has access to Sidekiq's standard logger
- Fix issue with non-StandardErrors leading to Processor exhaustion
- Fix issue with Fetcher slowing Sidekiq shutdown
- Print backtraces for all threads upon TTIN signal [#183]
- Overhaul retries Web UI with new index page and bulk operations [#184]

1.2.0
-----------

- Full or partial error backtraces can optionally be stored as part of the retry
  for display in the web UI if you aren't using an error service. [#155]

```ruby
class Worker
  include Sidekiq::Worker
  sidekiq_options :backtrace => [true || 10]
end
```
- Add timeout option to kill a worker after N seconds (blackgold9)

```ruby
class HangingWorker
  include Sidekiq::Worker
  sidekiq_options :timeout => 600
  def perform
    # will be killed if it takes longer than 10 minutes
  end
end
```

- Fix delayed extensions not available in workers [#152]
- In test environments add the `#drain` class method to workers. This method
  executes all previously queued jobs. (panthomakos)
- Sidekiq workers can be run inline during tests, just `require 'sidekiq/testing/inline'` (panthomakos)
- Queues can now be deleted from the Sidekiq web UI [#154]
- Fix unnecessary shutdown delay due to Retry Poller [#174]

1.1.4
-----------

- Add 24 hr expiry for basic keys set in Redis, to avoid any possible leaking.
- Only register workers in Redis while working, to avoid lingering
  workers [#156]
- Speed up shutdown significantly.

1.1.3
-----------

- Better network error handling when fetching jobs from Redis.
  Sidekiq will retry once per second until it can re-establish
  a connection. (ryanlecompte)
- capistrano recipe now uses `bundle_cmd` if set [#147]
- handle multi\_json API changes (sferik)

1.1.2
-----------

- Fix double restart with cap deploy [#137]

1.1.1
-----------

- Set procline for easy monitoring of Sidekiq status via "ps aux"
- Fix race condition on shutdown [#134]
- Fix hang with cap sidekiq:start [#131]

1.1.0
-----------

- The Sidekiq license has switched from GPLv3 to LGPLv3!
- Sidekiq::Client.push now returns whether the actual Redis
  operation succeeded or not. [#123]
- Remove UniqueJobs from the default middleware chain.  Its
  functionality, while useful, is unexpected for new Sidekiq
  users.  You can re-enable it with the following config.
  Read #119 for more discussion.

```ruby
Sidekiq.configure_client do |config|
  require 'sidekiq/middleware/client/unique_jobs'
  config.client_middleware do |chain|
    chain.add Sidekiq::Middleware::Client::UniqueJobs
  end
end
Sidekiq.configure_server do |config|
  require 'sidekiq/middleware/server/unique_jobs'
  config.server_middleware do |chain|
    chain.add Sidekiq::Middleware::Server::UniqueJobs
  end
end
```

1.0.0
-----------

Thanks to all Sidekiq users and contributors for helping me
get to this big milestone!

- Default concurrency on client-side to 5, not 25 so we don't
  create as many unused Redis connections, same as ActiveRecord's
  default pool size.
- Ensure redis= is given a Hash or ConnectionPool.

0.11.2
-----------

- Implement "safe shutdown".  The messages for any workers that
  are still busy when we hit the TERM timeout will be requeued in
  Redis so the messages are not lost when the Sidekiq process exits.
  [#110]
- Work around Celluloid's small 4kb stack limit [#115]
- Add support for a custom Capistrano role to limit Sidekiq to
  a set of machines. [#113]

0.11.1
-----------

- Fix fetch breaking retry when used with Redis namespaces. [#109]
- Redis connection now just a plain ConnectionPool, not CP::Wrapper.
- Capistrano initial deploy fix [#106]
- Re-implemented weighted queues support (ryanlecompte)

0.11.0
-----------

- Client-side API changes, added sidekiq\_options for Sidekiq::Worker.
  As a side effect of this change, the client API works on Ruby 1.8.
  It's not officially supported but should work [#103]
- NO POLL!  Sidekiq no longer polls Redis, leading to lower network
  utilization and lower latency for message processing.
- Add --version CLI option

0.10.1
-----------

- Add details page for jobs in retry queue (jcoene)
- Display relative timestamps in web interface (jcoene)
- Capistrano fixes (hinrik, bensie)

0.10.0
-----------

- Reworked capistrano recipe to make it more fault-tolerant [#94].
- Automatic failure retry!  Sidekiq will now save failed messages
  and retry them, with an exponential backoff, over about 20 days.
  Did a message fail to process?  Just deploy a bug fix in the next
  few days and Sidekiq will retry the message eventually.

0.9.1
-----------

- Fix missed deprecations, poor method name in web UI

0.9.0
-----------

- Add -t option to configure the TERM shutdown timeout
- TERM shutdown timeout is now configurable, defaults to 5 seconds.
- USR1 signal now stops Sidekiq from accepting new work,
  capistrano sends USR1 at start of deploy and TERM at end of deploy
  giving workers the maximum amount of time to finish.
- New Sidekiq::Web rack application available
- Updated Sidekiq.redis API

0.8.0
-----------

- Remove :namespace and :server CLI options (mperham)
- Add ExceptionNotifier support (masterkain)
- Add capistrano support (mperham)
- Workers now log upon start and finish (mperham)
- Messages for terminated workers are now automatically requeued (mperham)
- Add support for Exceptional error reporting (bensie)

0.7.0
-----------

- Example chef recipe and monitrc script (jc00ke)
- Refactor global configuration into Sidekiq.configure\_server and
  Sidekiq.configure\_client blocks. (mperham)
- Add optional middleware FailureJobs which saves failed jobs to a
  'failed' queue (fbjork)
- Upon shutdown, workers are now terminated after 5 seconds.  This is to
  meet Heroku's hard limit of 10 seconds for a process to shutdown. (mperham)
- Refactor middleware API for simplicity, see sidekiq/middleware/chain. (mperham)
- Add `delay` extensions for ActionMailer and ActiveRecord. (mperham)
- Added config file support. See test/config.yml for an example file.  (jc00ke)
- Added pidfile for tools like monit (jc00ke)

0.6.0
-----------

- Resque-compatible processing stats in redis (mperham)
- Simple client testing support in sidekiq/testing (mperham)
- Plain old Ruby support via the -r cli flag (mperham)
- Refactored middleware support, introducing ability to add client-side middleware (ryanlecompte)
- Added middleware for ignoring duplicate jobs (ryanlecompte)
- Added middleware for displaying jobs in resque-web dashboard (maxjustus)
- Added redis namespacing support (maxjustus)

0.5.1
-----------

- Initial release!<|MERGE_RESOLUTION|>--- conflicted
+++ resolved
@@ -1,6 +1,7 @@
 HEAD
 -----------
 
+- Upgrade to Celluloid 0.17. [#2420]
 - Activate sessions in Sinatra for CSRF protection.  See issue #2460
   if you see a Rails error with `ActionDispatch::Request::Session`
   on upgrade.  This is a Rails incompatibility with Rack and not a
@@ -11,9 +12,6 @@
 
 - Don't allow `Sidekiq::Worker` in ActiveJob::Base classes. [#2424]
 - Safer display of job data in Web UI [#2405]
-<<<<<<< HEAD
-- Updated for compatibility with Celluloid `0.17.*`
-=======
 - Fix CSRF vulnerability in Web UI, thanks to Egor Homakov for
   reporting. [#2422] If you are running the Web UI as a standalone Rack app,
   ensure you have a [session middleware
@@ -21,7 +19,6 @@
 ```ruby
 use Rack::Session::Cookie, :secret => "some unique secret string here"
 ```
->>>>>>> 0804127b
 
 3.4.1
 -----------
