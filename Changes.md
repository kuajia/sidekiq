--- conflicted
+++ resolved
@@ -2,7 +2,6 @@
 
 [Sidekiq Changes](https://github.com/sidekiq/sidekiq/blob/main/Changes.md) | [Sidekiq Pro Changes](https://github.com/sidekiq/sidekiq/blob/main/Pro-Changes.md) | [Sidekiq Enterprise Changes](https://github.com/sidekiq/sidekiq/blob/main/Ent-Changes.md)
 
-<<<<<<< HEAD
 7.1.0
 ----------
 
@@ -18,8 +17,7 @@
   which jobs pushed successfully and which did not.
 - Migrate away from all deprecated Redis commands [#5788]
 - Prefix all Sidekiq thread names [#5872]
-- Add Scottish Gaelic locale [#5867]
-=======
+
 7.0.9
 ----------
 
@@ -27,7 +25,6 @@
 - Increase fetch timeout to minimize ReadTimeoutError [#5874]
 - Reverse histogram tooltip ordering [#5868]
 - Add Scottish Gaelic (gd) locale [#5867, GunChleoc]
->>>>>>> a93cddcb
 
 7.0.8
 ----------
