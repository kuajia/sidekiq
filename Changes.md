# Sidekiq Changes

[Sidekiq Changes](https://github.com/sidekiq/sidekiq/blob/main/Changes.md) | [Sidekiq Pro Changes](https://github.com/sidekiq/sidekiq/blob/main/Pro-Changes.md) | [Sidekiq Enterprise Changes](https://github.com/sidekiq/sidekiq/blob/main/Ent-Changes.md)

<<<<<<< HEAD
7.1.0
----------

- Change return value of `push_bulk` to map 1-to-1 with arguments.
  If you call `push_bulk(args: [[1], [2], [3]])`, you will now always get
  an array of 3 values as the result: `["jid1", nil, "jid3"]` where nil means
  that particular job did not push successfully (possibly due to middleware
  stopping it). Previously nil values were removed so it was impossible to tell
  which jobs pushed successfully and which did not.
- Migrate away from all deprecated Redis commands including `rpoplpush zrangebyscore zrevrange zrevrangebyscore getset hmset setex setnx`.

7.0.5
=======
7.0.5,7.0.6
>>>>>>> d36c0907
----------

- More context for debugging json unsafe errors [#5787]

7.0.4
----------

- Performance and memory optimizations [#5768, fatkodima]
- Add 1-8 hour period selector to Metrics pages [#5694]
- Fix process display with `sidekiqmon` [#5733]

7.0.3
----------

- Don't warn about memory policy on Redis Enterprise [#5712]
- Don't allow Quiet/Stop on embedded Sidekiq instances [#5716]
- Fix `size: X` for configuring the default Redis pool size [#5702]
- Improve the display of queue weights on Busy page [#5642]
- Freeze CurrentAttributes on a job once initially set [#5692]

7.0.2
----------

- Improve compatibility with custom loggers [#5673]
- Add queue weights on Busy page [#5640]
- Add BID link on job_info page if job is part of a Batch [#5623]
- Allow custom extensions to add rows/links within Job detail pages [#5624]
```ruby
Sidekiq::Web.custom_job_info_rows << AddAccountLink.new

class AddAccountLink
  include CGI::Util
  def add_pair(job)
    # yield a (name, value) pair
    # You can include HTML tags and CSS, Sidekiq does not do any
    # escaping so beware user data injection! Note how we use CGI's
    # `h` escape helper.
    aid = job["account_id"]
    yield "Account", "<a href='/accounts/#{h aid}'>#{h aid}</a>" if aid
  end
end
```

7.0.1
----------

- Allow an embedding process to reuse its own heartbeat thread
- Update zh-cn localization

7.0.0
----------

- Embedded mode!
- Capsules!!
- Job Execution metrics!!!
- See `docs/7.0-Upgrade.md` for release notes

6.5.8
----------

- Fail if using a bad version of scout_apm [#5616]
- Add pagination to Busy page [#5556]
- Speed up WorkSet#each [#5559]
- Adjust CurrentAttributes to work with the String class name so we aren't referencing the Class within a Rails initializer [#5536]

6.5.7
----------

- Updates for JA and ZH locales
- Further optimizations for scheduled polling [#5513]

6.5.6
----------

- Fix deprecation warnings with redis-rb 4.8.0 [#5484]
- Lock redis-rb to < 5.0 as we are moving to redis-client in Sidekiq 7.0

6.5.5
----------

- Fix require issue with job_retry.rb [#5462]
- Improve Sidekiq::Web compatibility with Rack 3.x

6.5.4
----------

- Fix invalid code on Ruby 2.5 [#5460]
- Fix further metrics dependency issues [#5457]

6.5.3
----------

- Don't require metrics code without explicit opt-in [#5456]

6.5.2
----------

- [Job Metrics are under active development, help wanted!](https://github.com/sidekiq/sidekiq/wiki/Metrics#contributing) **BETA**
- Add `Context` column on queue page which shows any CurrentAttributes [#5450]
- `sidekiq_retry_in` may now return `:discard` or `:kill` to dynamically stop job retries [#5406]
- Smarter sorting of processes in /busy Web UI [#5398]
- Fix broken hamburger menu in mobile UI [#5428]
- Require redis-rb 4.5.0. Note that Sidekiq will break if you use the
  [`Redis.exists_returns_integer = false`](https://github.com/redis/redis-rb/blob/master/CHANGELOG.md#450) flag. [#5394]

6.5.1
----------

- Fix `push_bulk` breakage [#5387]

6.5.0
---------

- Substantial refactoring of Sidekiq server internals, part of a larger effort
  to reduce Sidekiq's internal usage of global methods and data, see [docs/global_to_local.md](docs/global_to_local.md) and [docs/middleware.md](docs/middleware.md).
- **Add beta support for the `redis-client` gem**. This will become the default Redis driver in Sidekiq 7.0. [#5298]
  Read more: https://github.com/sidekiq/sidekiq/wiki/Using-redis-client
- **Add beta support for DB transaction-aware client** [#5291]
  Add this line to your initializer and any jobs created during a transaction
  will only be pushed to Redis **after the transaction commits**. You will need to add the
  `after_commit_everywhere` gem to your Gemfile.
```ruby
Sidekiq.transactional_push!
```
  This feature does not have a lot of production usage yet; please try it out and let us
  know if you have any issues. It will be fully supported in Sidekiq 7.0 or removed if it
  proves problematic.
- Fix regression with middleware arguments [#5312]

6.4.2
---------

- Strict argument checking now runs after client-side middleware [#5246]
- Fix page events with live polling [#5184]
- Many under-the-hood changes to remove all usage of the term "worker"
  from the Sidekiq codebase and APIs. This mostly involved RDoc and local
  variable names but a few constants and public APIs were changed. The old
  APIs will be removed in Sidekiq 7.0.
```
Sidekiq::DEFAULT_WORKER_OPTIONS -> Sidekiq.default_job_options
Sidekiq.default_worker_options -> Sidekiq.default_job_options
Sidekiq::Queues["default"].jobs_by_worker(HardJob) -> Sidekiq::Queues["default"].jobs_by_class(HardJob)
```

6.4.1
---------

- Fix pipeline/multi deprecations in redis-rb 4.6
- Fix sidekiq.yml YAML load errors on Ruby 3.1 [#5141]
- Sharding support for `perform_bulk` [#5129]
- Refactor job logger for SPEEEEEEED

6.4.0
---------

- **SECURITY**: Validate input to avoid possible DoS in Web UI.
- Add **strict argument checking** [#5071]
  Sidekiq will now log a warning if JSON-unsafe arguments are passed to `perform_async`.
  Add `Sidekiq.strict_args!(false)` to your initializer to disable this warning.
  This warning will switch to an exception in Sidekiq 7.0.
- Note that Delayed Extensions will be removed in Sidekiq 7.0 [#5076]
- Add `perform_{inline,sync}` in Sidekiq::Job to run a job synchronously [#5061, hasan-ally]
```ruby
SomeJob.perform_async(args...)
SomeJob.perform_sync(args...)
SomeJob.perform_inline(args...)
```
  You can also dynamically redirect a job to run synchronously:
```ruby
SomeJob.set("sync": true).perform_async(args...) # will run via perform_inline
```
- Replace Sidekiq::Worker `app/workers` generator with Sidekiq::Job `app/sidekiq` generator [#5055]
```
bin/rails generate sidekiq:job ProcessOrderJob
```
- Fix job retries losing CurrentAttributes [#5090]
- Tweak shutdown to give long-running threads time to cleanup [#5095]

6.3.1
---------

- Fix keyword arguments error with CurrentAttributes on Ruby 3.0 [#5048]

6.3.0
---------

- **BREAK**: The Web UI has been refactored to remove jQuery. Any UI extensions
  which use jQuery will break.
- **FEATURE**: Sidekiq.logger has been enhanced so any `Rails.logger`
  output in jobs now shows up in the Sidekiq console. Remove any logger
  hacks in your initializer and see if it Just Works™ now. [#5021]
- **FEATURE**: Add `Sidekiq::Job` alias for `Sidekiq::Worker`, to better
  reflect industry standard terminology. You can now do this:
```ruby
class MyJob
  include Sidekiq::Job
  sidekiq_options ...
  def perform(args)
  end
end
```
- **FEATURE**: Support for serializing ActiveSupport::CurrentAttributes into each job. [#4982]
```ruby
# config/initializers/sidekiq.rb
require "sidekiq/middleware/current_attributes"
Sidekiq::CurrentAttributes.persist(Myapp::Current) # Your AS::CurrentAttributes singleton
```
- **FEATURE**: Add `Sidekiq::Worker.perform_bulk` for enqueuing jobs in bulk,
  similar to `Sidekiq::Client.push_bulk` [#5042]
```ruby
MyJob.perform_bulk([[1], [2], [3]])
```
- Implement `queue_as`, `wait` and `wait_until` for ActiveJob compatibility [#5003]
- Scheduler now uses Lua to reduce Redis load and network roundtrips [#5044]
- Retry Redis operation if we get an `UNBLOCKED` Redis error [#4985]
- Run existing signal traps, if any, before running Sidekiq's trap [#4991]
- Fix fetch bug when using weighted queues which caused Sidekiq to stop
  processing queues randomly [#5031]

6.2.2
---------

- Reduce retry jitter, add jitter to `sidekiq_retry_in` values [#4957]
- Minimize scheduler load on Redis at scale [#4882]
- Improve logging of delay jobs [#4904, BuonOno]
- Minor CSS improvements for buttons and tables, design PRs always welcome!
- Tweak Web UI `Cache-Control` header [#4966]
- Rename internal API class `Sidekiq::Job` to `Sidekiq::JobRecord` [#4955]

6.2.1
---------

- Update RTT warning logic to handle transient RTT spikes [#4851]
- Fix very low priority CVE on unescaped queue name [#4852]
- Add note about sessions and Rails apps in API mode

6.2.0
---------

- Store Redis RTT and log if poor [#4824]
- Add process/thread stats to Busy page [#4806]
- Improve Web UI on mobile devices [#4840]
- **Refactor Web UI session usage** [#4804]
  Numerous people have hit "Forbidden" errors and struggled with Sidekiq's
  Web UI session requirement. If you have code in your initializer for
  Web sessions, it's quite possible it will need to be removed. Here's
  an overview:
```
Sidekiq::Web needs a valid Rack session for CSRF protection. If this is a Rails app,
make sure you mount Sidekiq::Web *inside* your routes in `config/routes.rb` so
Sidekiq can reuse the Rails session:

  Rails.application.routes.draw do
    mount Sidekiq::Web => "/sidekiq"
    ....
  end

If this is a bare Rack app, use a session middleware before Sidekiq::Web:

  # first, use IRB to create a shared secret key for sessions and commit it
  require 'securerandom'; File.open(".session.key", "w") {|f| f.write(SecureRandom.hex(32)) }

  # now, update your Rack app to include the secret with a session cookie middleware
  use Rack::Session::Cookie, secret: File.read(".session.key"), same_site: true, max_age: 86400
  run Sidekiq::Web

If this is a Rails app in API mode, you need to enable sessions.

  https://guides.rubyonrails.org/api_app.html#using-session-middlewares
```

6.1.3
---------

- Warn if Redis is configured to evict data under memory pressure [#4752]
- Add process RSS on the Busy page [#4717]

6.1.2
---------

- Improve readability in dark mode Web UI [#4674]
- Fix Web UI crash with corrupt session [#4672]
- Allow middleware to yield arguments [#4673, @eugeneius]
- Migrate CI from CircleCI to GitHub Actions [#4677]

6.1.1
---------

- Jobs are now sorted by age in the Busy Workers table. [#4641]
- Fix "check all" JS logic in Web UI [#4619]

6.1.0
---------

- Web UI - Dark Mode fixes [#4543, natematykiewicz]
- Ensure `Rack::ContentLength` is loaded as middleware for correct Web UI responses [#4541]
- Avoid exception dumping SSL store in Redis connection logging [#4532]
- Better error messages in Sidekiq::Client [#4549]
- Remove rack-protection, reimplement CSRF protection [#4588]
- Require redis-rb 4.2 [#4591]
- Update to jquery 1.12.4 [#4593]
- Refactor internal fetch logic and API [#4602]

6.0.7
---------

- Refactor systemd integration to work better with custom binaries [#4511]
- Don't connect to Redis at process exit if not needed [#4502]
- Remove Redis connection naming [#4479]
- Fix Redis Sentinel password redaction [#4499]
- Add Vietnamese locale (vi) [#4528]

6.0.6
---------

- **Integrate with systemd's watchdog and notification features** [#4488]
  Set `Type=notify` in [sidekiq.service](https://github.com/sidekiq/sidekiq/blob/4b8a8bd3ae42f6e48ae1fdaf95ed7d7af18ed8bb/examples/systemd/sidekiq.service#L30-L39). The integration works automatically.
- Use `setTimeout` rather than `setInterval` to avoid thundering herd [#4480]
- Fix edge case where a job can be pushed without a queue.
- Flush job stats at exit [#4498]
- Check RAILS_ENV before RACK_ENV [#4493]
- Add Lithuanian locale [#4476]

6.0.5
---------

- Fix broken Web UI response when using NewRelic and Rack 2.1.2+. [#4440]
- Update APIs to use `UNLINK`, not `DEL`. [#4449]
- Fix Ruby 2.7 warnings [#4412]
- Add support for `APP_ENV` [[95fa5d9]](https://github.com/sidekiq/sidekiq/commit/95fa5d90192148026e52ca2902f1b83c70858ce8)

6.0.4
---------

- Fix ActiveJob's `sidekiq_options` integration [#4404]
- Sidekiq Pro users will now see a Pause button next to each queue in
  the Web UI, allowing them to pause queues manually [#4374, shayonj]
- Fix Sidekiq::Workers API unintentional change in 6.0.2 [#4387]


6.0.3
---------

- Fix `Sidekiq::Client.push_bulk` API which was erroneously putting
  invalid `at` values in the job payloads [#4321]

6.0.2
---------

- Fix Sidekiq Enterprise's rolling restart functionality, broken by refactoring in 6.0.0. [#4334]
- More internal refactoring and performance tuning [fatkodima]

6.0.1
---------

- **Performance tuning**, Sidekiq should be 10-15% faster now [#4303, 4299,
  4269, fatkodima]
- **Dark Mode support in Web UI** (further design polish welcome!) [#4227, mperham,
  fatkodima, silent-e]
- **Job-specific log levels**, allowing you to turn on debugging for
  problematic workers. [fatkodima, #4287]
```ruby
MyWorker.set(log_level: :debug).perform_async(...)
```
- **Ad-hoc job tags**. You can tag your jobs with, e.g, subdomain, tenant, country,
  locale, application, version, user/client, "alpha/beta/pro/ent", types of jobs,
  teams/people responsible for jobs, additional metadata, etc.
  Tags are shown on different pages with job listings. Sidekiq Pro users
  can filter based on them [fatkodima, #4280]
```ruby
class MyWorker
  include Sidekiq::Worker
  sidekiq_options tags: ['bank-ops', 'alpha']
  ...
end
```
- Fetch scheduled jobs in batches before pushing into specific queues.
  This will decrease enqueueing time of scheduled jobs by a third. [fatkodima, #4273]
```
ScheduledSet with 10,000 jobs
Before: 56.6 seconds
After:  39.2 seconds
```
- Compress error backtraces before pushing into Redis, if you are
  storing error backtraces, this will halve the size of your RetrySet
  in Redis [fatkodima, #4272]
```
RetrySet with 100,000 jobs
Before: 261 MB
After:  129 MB
```
- Support display of ActiveJob 6.0 payloads in the Web UI [#4263]
- Add `SortedSet#scan` for pattern based scanning. For large sets this API will be **MUCH** faster
  than standard iteration using each. [fatkodima, #4262]
```ruby
  Sidekiq::DeadSet.new.scan("UnreliableApi") do |job|
    job.retry
  end
```
- Dramatically speed up SortedSet#find\_job(jid) by using Redis's ZSCAN
  support, approx 10x faster. [fatkodima, #4259]
```
zscan   0.179366   0.047727   0.227093 (  1.161376)
enum    8.522311   0.419826   8.942137 (  9.785079)
```
- Respect rails' generators `test_framework` option and gracefully handle extra `worker` suffix on generator [fatkodima, #4256]
- Add ability to sort 'Enqueued' page on Web UI by position in the queue [fatkodima, #4248]
- Support `Client.push_bulk` with different delays [fatkodima, #4243]
```ruby
Sidekiq::Client.push_bulk("class" => FooJob, "args" => [[1], [2]], "at" => [1.minute.from_now.to_f, 5.minutes.from_now.to_f])
```
- Easier way to test enqueuing specific ActionMailer and ActiveRecord delayed jobs. Instead of manually
  parsing embedded class, you can now test by fetching jobs for specific classes. [fatkodima, #4292]
```ruby
assert_equal 1, Sidekiq::Extensions::DelayedMailer.jobs_for(FooMailer).size
```
- Add `sidekiqmon` to gemspec executables [#4242]
- Gracefully handle `Sidekiq.logger = nil` [#4240]
- Inject Sidekiq::LogContext module if user-supplied logger does not include it [#4239]

6.0
---------

This release has major breaking changes.  Read and test carefully in production.

- With Rails 6.0.2+, ActiveJobs can now use `sidekiq_options` directly to configure Sidekiq
  features/internals like the retry subsystem. [#4213, pirj]
```ruby
class MyJob < ActiveJob::Base
  queue_as :myqueue
  sidekiq_options retry: 10, backtrace: 20
  def perform(...)
  end
end
```
- Logging has been redesigned to allow for pluggable log formatters:
```ruby
Sidekiq.configure_server do |config|
  config.log_formatter = Sidekiq::Logger::Formatters::JSON.new
end
```
See the [Logging wiki page](https://github.com/sidekiq/sidekiq/wiki/Logging) for more details.
- **BREAKING CHANGE** Validate proper usage of the `REDIS_PROVIDER`
  variable.  This variable is meant to hold the name of the environment
  variable which contains your Redis URL, so that you can switch Redis
  providers quickly and easily with a single variable change.  It is not
  meant to hold the actual Redis URL itself.  If you want to manually set
  the Redis URL (not recommended as it implies you have no failover),
  then you may set `REDIS_URL` directly. [#3969]
- **BREAKING CHANGE** Increase default shutdown timeout from 8 seconds
  to 25 seconds.  Both Heroku and ECS now use 30 second shutdown timeout
  by default and we want Sidekiq to take advantage of this time.  If you
  have deployment scripts which depend on the old default timeout, use `-t 8` to
  get the old behavior. [#3968]
- **BREAKING CHANGE** Remove the daemonization, logfile and pidfile
  arguments to Sidekiq. Use a proper process supervisor (e.g. systemd or
  foreman) to manage Sidekiq.  See the Deployment wiki page for links to
  more resources.
- Integrate the StandardRB code formatter to ensure consistent code
  styling. [#4114, gearnode]

5.2.10
---------

- Backport fix for CVE-2022-23837.
- Migrate to `exists?` for redis-rb.
- Lock redis-rb to <4.6 to avoid deprecations.

5.2.9
---------

- Release Rack lock due to a cascade of CVEs. [#4566]
  Pro-tip: don't lock Rack.

5.2.8
---------

- Lock to Rack 2.0.x to prevent future incompatibilities
- Fix invalid reference in `sidekiqctl`

5.2.7
---------

- Fix stale `enqueued_at` when retrying [#4149]
- Move build to [Circle CI](https://circleci.com/gh/mperham/sidekiq) [#4120]

5.2.6
---------

- Fix edge case where a job failure during Redis outage could result in a lost job [#4141]
- Better handling of malformed job arguments in payload [#4095]
- Restore bootstap's dropdown css component [#4099, urkle]
- Display human-friendly time diff for longer queue latencies [#4111, interlinked]
- Allow `Sidekiq::Worker#set` to be chained

5.2.5
---------

- Fix default usage of `config/sidekiq.yml` [#4077, Tensho]

5.2.4
---------

- Add warnings for various deprecations and changes coming in Sidekiq 6.0.
  See the 6-0 branch. [#4056]
- Various improvements to the Sidekiq test suite and coverage [#4026, #4039, Tensho]

5.2.3
---------

- Warning message on invalid REDIS\_PROVIDER [#3970]
- Add `sidekiqctl status` command [#4003, dzunk]
- Update elapsed time calculatons to use monotonic clock [#3999]
- Fix a few issues with mobile Web UI styling [#3973, navied]
- Jobs with `retry: false` now go through the global `death_handlers`,
  meaning you can take action on failed ephemeral jobs. [#3980, Benjamin-Dobell]
- Fix race condition in defining Workers. [#3997, mattbooks]

5.2.2
---------

- Raise error for duplicate queue names in config to avoid unexpected fetch algorithm change [#3911]
- Fix concurrency bug on JRuby [#3958, mattbooks]
- Add "Kill All" button to the retries page [#3938]

5.2.1
-----------

- Fix concurrent modification error during heartbeat [#3921]

5.2.0
-----------

- **Decrease default concurrency from 25 to 10** [#3892]
- Verify connection pool sizing upon startup [#3917]
- Smoother scheduling for large Sidekiq clusters [#3889]
- Switch Sidekiq::Testing impl from alias\_method to Module#prepend, for resiliency [#3852]
- Update Sidekiq APIs to use SCAN for scalability [#3848, ffiller]
- Remove concurrent-ruby gem dependency [#3830]
- Optimize Web UI's bootstrap.css [#3914]

5.1.3
-----------

- Fix version comparison so Ruby 2.2.10 works. [#3808, nateberkopec]

5.1.2
-----------

- Add link to docs in Web UI footer
- Fix crash on Ctrl-C in Windows [#3775, Bernica]
- Remove `freeze` calls on String constants. This is superfluous with Ruby
  2.3+ and `frozen_string_literal: true`. [#3759]
- Fix use of AR middleware outside of Rails [#3787]
- Sidekiq::Worker `sidekiq_retry_in` block can now return nil or 0 to use
  the default backoff delay [#3796, dsalahutdinov]

5.1.1
-----------

- Fix Web UI incompatibility with Redis 3.x gem [#3749]

5.1.0
-----------

- **NEW** Global death handlers - called when your job exhausts all
  retries and dies.  Now you can take action when a job fails permanently. [#3721]
- **NEW** Enable ActiveRecord query cache within jobs by default [#3718, sobrinho]
  This will prevent duplicate SELECTS; cache is cleared upon any UPDATE/INSERT/DELETE.
  See the issue for how to bypass the cache or disable it completely.
- Scheduler timing is now more accurate, 15 -> 5 seconds [#3734]
- Exceptions during the :startup event will now kill the process [#3717]
- Make `Sidekiq::Client.via` reentrant [#3715]
- Fix use of Sidekiq logger outside of the server process [#3714]
- Tweak `constantize` to better match Rails class lookup. [#3701, caffeinated-tech]

5.0.5
-----------

- Update gemspec to allow newer versions of the Redis gem [#3617]
- Refactor Worker.set so it can be memoized [#3602]
- Fix display of Redis URL in web footer, broken in 5.0.3 [#3560]
- Update `Sidekiq::Job#display_args` to avoid mutation [#3621]

5.0.4
-----------

- Fix "slow startup" performance regression from 5.0.2. [#3525]
- Allow users to disable ID generation since some redis providers disable the CLIENT command. [#3521]

5.0.3
-----------

- Fix overriding `class_attribute` core extension from ActiveSupport with Sidekiq one [PikachuEXE, #3499]
- Allow job logger to be overridden [AlfonsoUceda, #3502]
- Set a default Redis client identifier for debugging [#3516]
- Fix "Uninitialized constant" errors on startup with the delayed extensions [#3509]

5.0.2
-----------

- fix broken release, thanks @nateberkopec

5.0.1
-----------

- Fix incorrect server identity when daemonizing [jwilm, #3496]
- Work around error running Web UI against Redis Cluster [#3492]
- Remove core extensions, Sidekiq is now monkeypatch-free! [#3474]
- Reimplement Web UI's HTTP\_ACCEPT\_LANGUAGE parsing because the spec is utterly
  incomprehensible for various edge cases. [johanlunds, natematykiewicz, #3449]
- Update `class_attribute` core extension to avoid warnings
- Expose `job_hash_context` from `Sidekiq::Logging` to support log customization

5.0.0
-----------

- **BREAKING CHANGE** Job dispatch was refactored for safer integration with
  Rails 5.  The **Logging** and **RetryJobs** server middleware were removed and
  functionality integrated directly into Sidekiq::Processor.  These aren't
  commonly used public APIs so this shouldn't impact most users.
```
Sidekiq::Middleware::Server::RetryJobs -> Sidekiq::JobRetry
Sidekiq::Middleware::Server::Logging -> Sidekiq::JobLogger
```
- Quieting Sidekiq is now done via the TSTP signal, the USR1 signal is deprecated.
- The `delay` extension APIs are no longer available by default, you
  must opt into them.
- The Web UI is now BiDi and can render RTL languages like Arabic, Farsi and Hebrew.
- Rails 3.2 and Ruby 2.0 and 2.1 are no longer supported.
- The `SomeWorker.set(options)` API was re-written to avoid thread-local state. [#2152]
- Sidekiq Enterprise's encrypted jobs now display "[encrypted data]" in the Web UI instead
  of random hex bytes.
- Please see the [5.0 Upgrade notes](docs/5.0-Upgrade.md) for more detail.

4.2.10
-----------

- Scheduled jobs can now be moved directly to the Dead queue via API [#3390]
- Fix edge case leading to job duplication when using Sidekiq Pro's
  reliability feature [#3388]
- Fix error class name display on retry page [#3348]
- More robust latency calculation [#3340]

4.2.9
-----------

- Rollback [#3303] which broke Heroku Redis users [#3311]
- Add support for TSTP signal, for Sidekiq 5.0 forward compatibility. [#3302]

4.2.8
-----------

- Fix rare edge case with Redis driver that can create duplicate jobs [#3303]
- Fix Rails 5 loading issue [#3275]
- Restore missing tooltips to timestamps in Web UI [#3310]
- Work on **Sidekiq 5.0** is now active! [#3301]

4.2.7
-----------

- Add new integration testing to verify code loading and job execution
  in development and production modes with Rails 4 and 5 [#3241]
- Fix delayed extensions in development mode [#3227, DarthSim]
- Use Worker's `retry` default if job payload does not have a retry
  attribute [#3234, mlarraz]

4.2.6
-----------

- Run Rails Executor when in production [#3221, eugeneius]

4.2.5
-----------

- Re-enable eager loading of all code when running non-development Rails 5. [#3203]
- Better root URL handling for zany web servers [#3207]

4.2.4
-----------

- Log errors coming from the Rails 5 reloader. [#3212, eugeneius]
- Clone job data so middleware changes don't appear in Busy tab

4.2.3
-----------

- Disable use of Rails 5's Reloader API in non-development modes, it has proven
  to be unstable under load [#3154]
- Allow disabling of Sidekiq::Web's cookie session to handle the
  case where the app provides a session already [#3180, inkstak]
```ruby
Sidekiq::Web.set :sessions, false
```
- Fix Web UI sharding support broken in 4.2.2. [#3169]
- Fix timestamps not updating during UI polling [#3193, shaneog]
- Relax rack-protection version to >= 1.5.0
- Provide consistent interface to exception handlers, changing the structure of the context hash. [#3161]

4.2.2
-----------

- Fix ever-increasing cookie size with nginx [#3146, cconstantine]
- Fix so Web UI works without trailing slash [#3158, timdorr]

4.2.1
-----------

- Ensure browser does not cache JSON/AJAX responses. [#3136]
- Support old Sinatra syntax for setting config [#3139]

4.2.0
-----------

- Enable development-mode code reloading.  **With Rails 5.0+, you don't need
  to restart Sidekiq to pick up your Sidekiq::Worker changes anymore!** [#2457]
- **Remove Sinatra dependency**.  Sidekiq's Web UI now uses Rack directly.
  Thank you to Sidekiq's newest committer, **badosu**, for writing the code
  and doing a lot of testing to ensure compatibility with many different
  3rd party plugins.  If your Web UI works with 4.1.4 but fails with
  4.2.0, please open an issue. [#3075]
- Allow tuning of concurrency with the `RAILS_MAX_THREADS` env var. [#2985]
  This is the same var used by Puma so you can tune all of your systems
  the same way:
```sh
web: RAILS_MAX_THREADS=5 bundle exec puma ...
worker: RAILS_MAX_THREADS=10 bundle exec sidekiq ...
```
Using `-c` or `config/sidekiq.yml` overrides this setting.  I recommend
adjusting your `config/database.yml` to use it too so connections are
auto-scaled:
```yaml
  pool: <%= ENV['RAILS_MAX_THREADS'] || 5 %>
```

4.1.4
-----------

- Unlock Sinatra so a Rails 5.0 compatible version may be used [#3048]
- Fix race condition on startup with JRuby [#3043]


4.1.3
-----------

- Please note the Redis 3.3.0 gem has a [memory leak](https://github.com/redis/redis-rb/issues/612),
  Redis 3.2.2 is recommended until that issue is fixed.
- Sinatra 1.4.x is now a required dependency, avoiding cryptic errors
  and old bugs due to people not upgrading Sinatra for years. [#3042]
- Fixed race condition in heartbeat which could rarely lead to lingering
  processes on the Busy tab. [#2982]
```ruby
# To clean up lingering processes, modify this as necessary to connect to your Redis.
# After 60 seconds, lingering processes should disappear from the Busy page.

require 'redis'
r = Redis.new(url: "redis://localhost:6379/0")
# uncomment if you need a namespace
#require 'redis-namespace'
#r = Redis::Namespace.new("foo", r)
r.smembers("processes").each do |pro|
  r.expire(pro, 60)
  r.expire("#{pro}:workers", 60)
end
```


4.1.2
-----------

- Fix Redis data leak with worker data when a busy Sidekiq process
  crashes.  You can find and expire leaked data in Redis with this
script:
```bash
$ redis-cli keys  "*:workers" | while read LINE ; do TTL=`redis-cli expire "$LINE" 60`; echo "$LINE"; done;
```
  Please note that `keys` can be dangerous to run on a large, busy Redis.  Caveat runner.
- Freeze all string literals with Ruby 2.3. [#2741]
- Client middleware can now stop bulk job push. [#2887]

4.1.1
-----------

- Much better behavior when Redis disappears and comes back. [#2866]
- Update FR locale [dbachet]
- Don't fill logfile in case of Redis downtime [#2860]
- Allow definition of a global retries_exhausted handler. [#2807]
```ruby
Sidekiq.configure_server do |config|
  config.default_retries_exhausted = -> (job, ex) do
    Sidekiq.logger.info "#{job['class']} job is now dead"
  end
end
```

4.1.0
-----------

- Tag quiet processes in the Web UI [#2757, jcarlson]
- Pass last exception to sidekiq\_retries\_exhausted block [#2787, Nowaker]
```ruby
class MyWorker
  include Sidekiq::Worker
  sidekiq_retries_exhausted do |job, exception|
  end
end
```
- Add native support for ActiveJob's `set(options)` method allowing
you to override worker options dynamically.  This should make it
even easier to switch between ActiveJob and Sidekiq's native APIs [#2780]
```ruby
class MyWorker
  include Sidekiq::Worker
  sidekiq_options queue: 'default', retry: true

  def perform(*args)
    # do something
  end
end

MyWorker.set(queue: 'high', retry: false).perform_async(1)
```

4.0.2
-----------

- Better Japanese translations
- Remove `json` gem dependency from gemspec. [#2743]
- There's a new testing API based off the `Sidekiq::Queues` namespace. All
  assertions made against the Worker class still work as expected.
  [#2676, brandonhilkert]
```ruby
assert_equal 0, Sidekiq::Queues["default"].size
HardWorker.perform_async("log")
assert_equal 1, Sidekiq::Queues["default"].size
assert_equal "log", Sidekiq::Queues["default"].first['args'][0]
Sidekiq::Queues.clear_all
```

4.0.1
-----------

- Yank new queue-based testing API [#2663]
- Fix invalid constant reference in heartbeat

4.0.0
-----------

- Sidekiq's internals have been completely overhauled for performance
  and to remove dependencies.  This has resulted in major speedups, as
  [detailed on my blog](http://www.mikeperham.com/2015/10/14/optimizing-sidekiq/).
- See the [4.0 upgrade notes](docs/4.0-Upgrade.md) for more detail.

3.5.4
-----------

- Ensure exception message is a string [#2707]
- Revert racy Process.kill usage in sidekiqctl

3.5.3
-----------

- Adjust shutdown event to run in parallel with the rest of system shutdown. [#2635]

3.5.2
-----------

- **Sidekiq 3 is now in maintenance mode**, only major bugs will be fixed.
- The exception triggering a retry is now passed into `sidekiq_retry_in`,
  allowing you to retry more frequently for certain types of errors.
  [#2619, kreynolds]
```ruby
  sidekiq_retry_in do |count, ex|
    case ex
    when RuntimeError
      5 * count
    else
      10 * count
    end
  end
```

3.5.1
-----------

- **FIX MEMORY LEAK** Under rare conditions, threads may leak [#2598, gazay]
- Add Ukrainian locale [#2561, elrakita]
- Disconnect and retry Redis operations if we see a READONLY error [#2550]
- Add server middleware testing harness; see [wiki](https://github.com/sidekiq/sidekiq/wiki/Testing#testing-server-middleware) [#2534, ryansch]

3.5.0
-----------

- Polished new banner! [#2522, firedev]
- Upgrade to Celluloid 0.17. [#2420, digitalextremist]
- Activate sessions in Sinatra for CSRF protection, requires Rails
  monkeypatch due to rails/rails#15843. [#2460, jc00ke]

3.4.2
-----------

- Don't allow `Sidekiq::Worker` in ActiveJob::Base classes. [#2424]
- Safer display of job data in Web UI [#2405]
- Fix CSRF vulnerability in Web UI, thanks to Egor Homakov for
  reporting. [#2422] If you are running the Web UI as a standalone Rack app,
  ensure you have a [session middleware
configured](https://github.com/sidekiq/sidekiq/wiki/Monitoring#standalone):
```ruby
use Rack::Session::Cookie, :secret => "some unique secret string here"
```

3.4.1
-----------

- Lock to Celluloid 0.16


3.4.0
-----------

- Set a `created_at` attribute when jobs are created, set `enqueued_at` only
  when they go into a queue. Fixes invalid latency calculations with scheduled jobs.
  [#2373, mrsimo]
- Don't log timestamp on Heroku [#2343]
- Run `shutdown` event handlers in reverse order of definition [#2374]
- Rename and rework `poll_interval` to be simpler, more predictable [#2317, cainlevy]
  The new setting is `average_scheduled_poll_interval`.  To configure
  Sidekiq to look for scheduled jobs every 5 seconds, just set it to 5.
```ruby
Sidekiq.configure_server do |config|
  config.average_scheduled_poll_interval = 5
end
```

3.3.4
-----------

- **Improved ActiveJob integration** - Web UI now shows ActiveJobs in a
  nicer format and job logging shows the actual class name, requires
  Rails 4.2.2+ [#2248, #2259]
- Add Sidekiq::Process#dump\_threads API to trigger TTIN output [#2247]
- Web UI polling now uses Ajax to avoid page reload [#2266, davydovanton]
- Several Web UI styling improvements [davydovanton]
- Add Tamil, Hindi translations for Web UI [ferdinandrosario, tejasbubane]
- Fix Web UI to work with country-specific locales [#2243]
- Handle circular error causes [#2285,  eugenk]

3.3.3
-----------

- Fix crash on exit when Redis is down [#2235]
- Fix duplicate logging on startup
- Undeprecate delay extension for ActionMailer 4.2+ . [#2186]

3.3.2
-----------

- Add Sidekiq::Stats#queues back
- Allows configuration of dead job set size and timeout [#2173, jonhyman]
- Refactor scheduler enqueuing so Sidekiq Pro can override it. [#2159]

3.3.1
-----------

- Dumb down ActionMailer integration so it tries to deliver if possible [#2149]
- Stringify Sidekiq.default\_worker\_options's keys [#2126]
- Add random integer to process identity [#2113, michaeldiscala]
- Log Sidekiq Pro's Batch ID if available [#2076]
- Refactor Processor Redis usage to avoid redis/redis-rb#490 [#2094]
- Move /dashboard/stats to /stats.  Add /stats/queues. [moserke, #2099]
- Add processes count to /stats [ismaelga, #2141]
- Greatly improve speed of Sidekiq::Stats [ismaelga, #2142]
- Add better usage text for `sidekiqctl`.
- `Sidekiq::Logging.with_context` is now a stack so you can set your
  own job context for logging purposes [grosser, #2110]
- Remove usage of Google Fonts in Web UI so it loads in China [#2144]

3.3.0
-----------

- Upgrade to Celluloid 0.16 [#2056]
- Fix typo for generator test file name [dlackty, #2016]
- Add Sidekiq::Middleware::Chain#prepend [seuros, #2029]

3.2.6
-----------

- Deprecate delay extension for ActionMailer 4.2+ . [seuros, #1933]
- Poll interval tuning now accounts for dead processes [epchris, #1984]
- Add non-production environment to Web UI page titles [JacobEvelyn, #2004]

3.2.5
-----------

- Lock Celluloid to 0.15.2 due to bugs in 0.16.0.  This prevents the
  "hang on shutdown" problem with Celluloid 0.16.0.

3.2.4
-----------

- Fix issue preventing ActionMailer sends working in some cases with
  Rails 4. [pbhogan, #1923]

3.2.3
-----------

- Clean invalid bytes from error message before converting to JSON (requires Ruby 2.1+) [#1705]
- Add queues list for each process to the Busy page. [davetoxa, #1897]
- Fix for crash caused by empty config file. [jordan0day, #1901]
- Add Rails Worker generator, `rails g sidekiq:worker User` will create `app/workers/user_worker.rb`. [seuros, #1909]
- Fix Web UI rendering with huge job arguments [jhass, #1918]
- Minor refactoring of Sidekiq::Client internals, for Sidekiq Pro. [#1919]

3.2.2
-----------

- **This version of Sidekiq will no longer start on Ruby 1.9.**  Sidekiq
  3 does not support MRI 1.9 but we've allowed it to run before now.
- Fix issue which could cause Sidekiq workers to disappear from the Busy
  tab while still being active [#1884]
- Add "Back to App" button in Web UI.  You can set the button link via
  `Sidekiq::Web.app_url = 'http://www.mysite.com'` [#1875, seuros]
- Add process tag (`-g tag`) to the Busy page so you can differentiate processes at a glance. [seuros, #1878]
- Add "Kill" button to move retries directly to the DJQ so they don't retry. [seuros, #1867]

3.2.1
-----------

- Revert eager loading change for Rails 3.x apps, as it broke a few edge
  cases.

3.2.0
-----------

- **Fix issue which caused duplicate job execution in Rails 3.x**
  This issue is caused by [improper exception handling in ActiveRecord](https://github.com/rails/rails/blob/3-2-stable/activerecord/lib/active_record/connection_adapters/abstract_adapter.rb#L281) which changes Sidekiq's Shutdown exception into a database
  error, making Sidekiq think the job needs to be retried. **The fix requires Ruby 2.1**. [#1805]
- Update how Sidekiq eager loads Rails application code [#1791, jonleighton]
- Change logging timestamp to show milliseconds.
- Reverse sorting of Dead tab so newer jobs are listed first [#1802]

3.1.4
-----------

- Happy π release!
- Self-tuning Scheduler polling, we use heartbeat info to better tune poll\_interval [#1630]
- Remove all table column width rules, hopefully get better column formatting [#1747]
- Handle edge case where YAML can't be decoded in dev mode [#1761]
- Fix lingering jobs in Busy page on Heroku [#1764]

3.1.3
-----------

- Use ENV['DYNO'] on Heroku for hostname display, rather than an ugly UUID. [#1742]
- Show per-process labels on the Busy page, for feature tagging [#1673]


3.1.2
-----------

- Suitably chastised, @mperham reverts the Bundler change.


3.1.1
-----------

- Sidekiq::CLI now runs `Bundler.require(:default, environment)` to boot all gems
  before loading any app code.
- Sort queues by name in Web UI [#1734]


3.1.0
-----------

- New **remote control** feature: you can remotely trigger Sidekiq to quiet
  or terminate via API, without signals.  This is most useful on JRuby
  or Heroku which does not support the USR1 'quiet' signal.  Now you can
  run a rake task like this at the start of your deploy to quiet your
  set of Sidekiq processes. [#1703]
```ruby
namespace :sidekiq do
  task :quiet => :environment do
    Sidekiq::ProcessSet.new.each(&:quiet!)
  end
end
```
- The Web UI can use the API to quiet or stop all processes via the Busy page.
- The Web UI understands and hides the `Sidekiq::Extensions::Delay*`
  classes, instead showing `Class.method` as the Job. [#1718]
- Polish the Dashboard graphs a bit, update Rickshaw [brandonhilkert, #1725]
- The poll interval is now configurable in the Web UI [madebydna, #1713]
- Delay extensions can be removed so they don't conflict with
  DelayedJob: put `Sidekiq.remove_delay!` in your initializer. [devaroop, #1674]


3.0.2
-----------

- Revert gemfile requirement of Ruby 2.0.  JRuby 1.7 calls itself Ruby
  1.9.3 and broke with this requirement.

3.0.1
-----------

- Revert pidfile behavior from 2.17.5: Sidekiq will no longer remove its own pidfile
  as this is a race condition when restarting. [#1470, #1677]
- Show warning on the Queues page if a queue is paused [#1672]
- Only activate the ActiveRecord middleware if ActiveRecord::Base is defined on boot. [#1666]
- Add ability to disable jobs going to the DJQ with the `dead` option.
```ruby
sidekiq_options :dead => false, :retry => 5
```
- Minor fixes


3.0.0
-----------

Please see [3.0-Upgrade.md](docs/3.0-Upgrade.md) for more comprehensive upgrade notes.

- **Dead Job Queue** - jobs which run out of retries are now moved to a dead
  job queue.  These jobs must be retried manually or they will expire
  after 6 months or 10,000 jobs.  The Web UI contains a "Dead" tab
  exposing these jobs.  Use `sidekiq_options :retry => false` if you
don't wish jobs to be retried or put in the DJQ.  Use
`sidekiq_options :retry => 0` if you don't want jobs to retry but go
straight to the DJQ.
- **Process Lifecycle Events** - you can now register blocks to run at
  certain points during the Sidekiq process lifecycle: startup, quiet and
  shutdown.
```ruby
Sidekiq.configure_server do |config|
  config.on(:startup) do
    # do something
  end
end
```
- **Global Error Handlers** - blocks of code which handle errors that
  occur anywhere within Sidekiq, not just within middleware.
```ruby
Sidekiq.configure_server do |config|
  config.error_handlers << proc {|ex,ctx| ... }
end
```
- **Process Heartbeat** - each Sidekiq process will ping Redis every 5
  seconds to give a summary of the Sidekiq population at work.
- The Workers tab is now renamed to Busy and contains a list of live
  Sidekiq processes and jobs in progress based on the heartbeat.
- **Shardable Client** - Sidekiq::Client instances can use a custom
  Redis connection pool, allowing very large Sidekiq installations to scale by
  sharding: sending different jobs to different Redis instances.
```ruby
client = Sidekiq::Client.new(ConnectionPool.new { Redis.new })
client.push(...)
```
```ruby
Sidekiq::Client.via(ConnectionPool.new { Redis.new }) do
  FooWorker.perform_async
  BarWorker.perform_async
end
```
  **Sharding support does require a breaking change to client-side
middleware, see docs/3.0-Upgrade.md.**
- New Chinese, Greek, Swedish and Czech translations for the Web UI.
- Updated most languages translations for the new UI features.
- **Remove official Capistrano integration** - this integration has been
  moved into the [capistrano-sidekiq](https://github.com/seuros/capistrano-sidekiq) gem.
- **Remove official support for MRI 1.9** - Things still might work but
  I no longer actively test on it.
- **Remove built-in support for Redis-to-Go**.
  Heroku users: `heroku config:set REDIS_PROVIDER=REDISTOGO_URL`
- **Remove built-in error integration for Airbrake, Honeybadger, ExceptionNotifier and Exceptional**.
  Each error gem should provide its own Sidekiq integration.  Update your error gem to the latest
  version to pick up Sidekiq support.
- Upgrade to connection\_pool 2.0 which now creates connections lazily.
- Remove deprecated Sidekiq::Client.registered\_\* APIs
- Remove deprecated support for the old Sidekiq::Worker#retries\_exhausted method.
- Removed 'sidekiq/yaml\_patch', this was never documented or recommended.
- Removed --profile option, #1592
- Remove usage of the term 'Worker' in the UI for clarity.  Users would call both threads and
  processes 'workers'.  Instead, use "Thread", "Process" or "Job".

2.17.7
-----------

- Auto-prune jobs older than one hour from the Workers page [#1508]
- Add Sidekiq::Workers#prune which can perform the auto-pruning.
- Fix issue where a job could be lost when an exception occurs updating
  Redis stats before the job executes [#1511]

2.17.6
-----------

- Fix capistrano integration due to missing pidfile. [#1490]

2.17.5
-----------

- Automatically use the config file found at `config/sidekiq.yml`, if not passed `-C`. [#1481]
- Store 'retried\_at' and 'failed\_at' timestamps as Floats, not Strings. [#1473]
- A `USR2` signal will now reopen _all_ logs, using IO#reopen. Thus, instead of creating a new Logger object,
  Sidekiq will now just update the existing Logger's file descriptor [#1163].
- Remove pidfile when shutting down if started with `-P` [#1470]

2.17.4
-----------

- Fix JID support in inline testing, #1454
- Polish worker arguments display in UI, #1453
- Marshal arguments fully to avoid worker mutation, #1452
- Support reverse paging sorted sets, #1098


2.17.3
-----------

- Synchronously terminates the poller and fetcher to fix a race condition in bulk requeue during shutdown [#1406]

2.17.2
-----------

- Fix bug where strictly prioritized queues might be processed out of
  order [#1408]. A side effect of this change is that it breaks a queue
  declaration syntax that worked, although only because of a bug—it was
  never intended to work and never supported. If you were declaring your
  queues as a  comma-separated list, e.g. `sidekiq -q critical,default,low`,
  you must now use the `-q` flag before each queue, e.g.
  `sidekiq -q critical -q default -q low`.

2.17.1
-----------

- Expose `delay` extension as `sidekiq_delay` also.  This allows you to
  run Delayed::Job and Sidekiq in the same process, selectively porting
  `delay` calls to `sidekiq_delay`.  You just need to ensure that
  Sidekiq is required **before** Delayed::Job in your Gemfile. [#1393]
- Bump redis client required version to 3.0.6
- Minor CSS fixes for Web UI

2.17.0
-----------

- Change `Sidekiq::Client#push_bulk` to return an array of pushed `jid`s. [#1315, barelyknown]
- Web UI refactoring to use more API internally (yummy dogfood!)
- Much faster Sidekiq::Job#delete performance for larger queue sizes
- Further capistrano 3 fixes
- Many misc minor fixes

2.16.1
-----------

- Revert usage of `resolv-replace`.  MRI's native DNS lookup releases the GIL.
- Fix several Capistrano 3 issues
- Escaping dynamic data like job args and error messages in Sidekiq Web UI. [#1299, lian]

2.16.0
-----------

- Deprecate `Sidekiq::Client.registered_workers` and `Sidekiq::Client.registered_queues`
- Refactor Sidekiq::Client to be instance-based [#1279]
- Pass all Redis options to the Redis driver so Unix sockets
  can be fully configured. [#1270, salimane]
- Allow sidekiq-web extensions to add locale paths so extensions
  can be localized. [#1261, ondrejbartas]
- Capistrano 3 support [#1254, phallstrom]
- Use Ruby's `resolv-replace` to enable pure Ruby DNS lookups.
  This ensures that any DNS resolution that takes place in worker
  threads won't lock up the entire VM on MRI. [#1258]

2.15.2
-----------

- Iterating over Sidekiq::Queue and Sidekiq::SortedSet will now work as
  intended when jobs are deleted [#866, aackerman]
- A few more minor Web UI fixes [#1247]

2.15.1
-----------

- Fix several Web UI issues with the Bootstrap 3 upgrade.

2.15.0
-----------

- The Core Sidekiq actors are now monitored.  If any crash, the
  Sidekiq process logs the error and exits immediately.  This is to
  help prevent "stuck" Sidekiq processes which are running but don't
  appear to be doing any work. [#1194]
- Sidekiq's testing behavior is now dynamic.  You can choose between
  `inline` and `fake` behavior in your tests. See
[Testing](https://github.com/sidekiq/sidekiq/wiki/Testing) for detail. [#1193]
- The Retries table has a new column for the error message.
- The Web UI topbar now contains the status and live poll button.
- Orphaned worker records are now auto-vacuumed when you visit the
  Workers page in the Web UI.
- Sidekiq.default\_worker\_options allows you to configure default
  options for all Sidekiq worker types.

```ruby
Sidekiq.default_worker_options = { 'queue' => 'default', 'backtrace' => true }
```
- Added two Sidekiq::Client class methods for compatibility with resque-scheduler:
  `enqueue_to_in` and `enqueue_in` [#1212]
- Upgrade Web UI to Bootstrap 3.0. [#1211, jeffboek]

2.14.1
-----------

- Fix misc Web UI issues due to ERB conversion.
- Bump redis-namespace version due to security issue.

2.14.0
-----------

- Removed slim gem dependency, Web UI now uses ERB [Locke23rus, #1120]
- Fix more race conditions in Web UI actions
- Don't reset Job enqueued\_at when retrying
- Timestamp tooltips in the Web UI should use UTC
- Fix invalid usage of handle\_exception causing issues in Airbrake
  [#1134]


2.13.1
-----------

- Make Sidekiq::Middleware::Chain Enumerable
- Make summary bar and graphs responsive [manishval, #1025]
- Adds a job status page for scheduled jobs [jonhyman]
- Handle race condition in retrying and deleting jobs in the Web UI
- The Web UI relative times are now i18n. [MadRabbit, #1088]
- Allow for default number of retry attempts to be set for
  `Sidekiq::Middleware::Server::RetryJobs` middleware. [czarneckid] [#1091]

```ruby
Sidekiq.configure_server do |config|
  config.server_middleware do |chain|
    chain.add Sidekiq::Middleware::Server::RetryJobs, :max_retries => 10
  end
end
```


2.13.0
-----------

- Adding button to move scheduled job to main queue [guiceolin, #1020]
- fix i18n support resetting saved locale when job is retried [#1011]
- log rotation via USR2 now closes the old logger [#1008]
- Add ability to customize retry schedule, like so [jmazzi, #1027]

```ruby
class MyWorker
  include Sidekiq::Worker
  sidekiq_retry_in { |count| count * 2 }
end
```
- Redesign Worker#retries\_exhausted callback to use same form as above [jmazzi, #1030]

```ruby
class MyWorker
  include Sidekiq::Worker
  sidekiq_retries_exhausted do |msg|
    Rails.logger.error "Failed to process #{msg['class']} with args: #{msg['args']}"
  end
end
```

2.12.4
-----------

- Fix error in previous release which crashed the Manager when a
  Processor died.

2.12.3
-----------

- Revert back to Celluloid's TaskFiber for job processing which has proven to be more
  stable than TaskThread. [#985]
- Avoid possible lockup during hard shutdown [#997]

At this point, if you are experiencing stability issues with Sidekiq in
Ruby 1.9, please try Ruby 2.0.  It seems to be more stable.

2.12.2
-----------

- Relax slim version requirement to >= 1.1.0
- Refactor historical stats to use TTL, not explicit cleanup. [grosser, #971]

2.12.1
-----------

- Force Celluloid 0.14.1 as 0.14.0 has a serious bug. [#954]
- Scheduled and Retry jobs now use Sidekiq::Client to push
  jobs onto the queue, so they use client middleware. [dimko, #948]
- Record the timestamp when jobs are enqueued. Add
  Sidekiq::Job#enqueued\_at to query the time. [mariovisic, #944]
- Add Sidekiq::Queue#latency - calculates diff between now and
  enqueued\_at for the oldest job in the queue.
- Add testing method `perform_one` that dequeues and performs a single job.
  This is mainly to aid testing jobs that spawn other jobs. [fumin, #963]

2.12.0
-----------

- Upgrade to Celluloid 0.14, remove the use of Celluloid's thread
  pool.  This should halve the number of threads in each Sidekiq
  process, thus requiring less resources. [#919]
- Abstract Celluloid usage to Sidekiq::Actor for testing purposes.
- Better handling for Redis downtime when fetching jobs and shutting
  down, don't print exceptions every second and print success message
  when Redis is back.
- Fix unclean shutdown leading to duplicate jobs [#897]
- Add Korean locale [#890]
- Upgrade test suite to Minitest 5
- Remove usage of `multi_json` as `json` is now robust on all platforms.

2.11.2
-----------

- Fix Web UI when used without Rails [#886]
- Add Sidekiq::Stats#reset [#349]
- Add Norwegian locale.
- Updates for the JA locale.

2.11.1
-----------

- Fix timeout warning.
- Add Dutch web UI locale.

2.11.0
-----------

- Upgrade to Celluloid 0.13. [#834]
- Remove **timeout** support from `sidekiq_options`.  Ruby's timeout
  is inherently unsafe in a multi-threaded application and was causing
  stability problems for many.  See http://bit.ly/OtYpK
- Add Japanese locale for Web UI [#868]
- Fix a few issues with Web UI i18n.

2.10.1
-----------

- Remove need for the i18n gem. (brandonhilkert)
- Improve redis connection info logging on startup for debugging
purposes [#858]
- Revert sinatra/slim as runtime dependencies
- Add `find_job` method to sidekiq/api


2.10.0
-----------

- Refactor algorithm for putting scheduled jobs onto the queue [#843]
- Fix scheduler thread dying due to incorrect error handling [#839]
- Fix issue which left stale workers if Sidekiq wasn't shutdown while
quiet. [#840]
- I18n for web UI.  Please submit translations of `web/locales/en.yml` for
your own language. [#811]
- 'sinatra', 'slim' and 'i18n' are now gem dependencies for Sidekiq.


2.9.0
-----------

- Update 'sidekiq/testing' to work with any Sidekiq::Client call. It
  also serializes the arguments as using Redis would. [#713]
- Raise a Sidekiq::Shutdown error within workers which don't finish within the hard
  timeout.  This is to prevent unwanted database transaction commits. [#377]
- Lazy load Redis connection pool, you no longer need to specify
  anything in Passenger or Unicorn's after_fork callback [#794]
- Add optional Worker#retries_exhausted hook after max retries failed. [jkassemi, #780]
- Fix bug in pagination link to last page [pitr, #774]
- Upstart scripts for multiple Sidekiq instances [dariocravero, #763]
- Use select via pipes instead of poll to catch signals [mrnugget, #761]

2.8.0
-----------

- I18n support!  Sidekiq can optionally save and restore the Rails locale
  so it will be properly set when your jobs execute.  Just include
  `require 'sidekiq/middleware/i18n'` in your sidekiq initializer. [#750]
- Fix bug which could lose messages when using namespaces and the message
needs to be requeued in Redis. [#744]
- Refactor Redis namespace support [#747].  The redis namespace can no longer be
  passed via the config file, the only supported way is via Ruby in your
  initializer:

```ruby
sidekiq_redis = { :url => 'redis://localhost:3679', :namespace => 'foo' }
Sidekiq.configure_server { |config| config.redis = sidekiq_redis }
Sidekiq.configure_client { |config| config.redis = sidekiq_redis }
```

A warning is printed out to the log if a namespace is found in your sidekiq.yml.


2.7.5
-----------

- Capistrano no longer uses daemonization in order to work with JRuby [#719]
- Refactor signal handling to work on Ruby 2.0 [#728, #730]
- Fix dashboard refresh URL [#732]

2.7.4
-----------

- Fixed daemonization, was broken by some internal refactoring in 2.7.3 [#727]

2.7.3
-----------

- Real-time dashboard is now the default web page
- Make config file optional for capistrano
- Fix Retry All button in the Web UI

2.7.2
-----------

- Remove gem signing infrastructure.  It was causing Sidekiq to break
when used via git in Bundler.  This is why we can't have nice things. [#688]


2.7.1
-----------

- Fix issue with hard shutdown [#680]


2.7.0
-----------

- Add -d daemonize flag, capistrano recipe has been updated to use it [#662]
- Support profiling via `ruby-prof` with -p.  When Sidekiq is stopped
  via Ctrl-C, it will output `profile.html`.  You must add `gem 'ruby-prof'` to your Gemfile for it to work.
- Dynamically update Redis stats on dashboard [brandonhilkert]
- Add Sidekiq::Workers API giving programmatic access to the current
  set of active workers.

```
workers = Sidekiq::Workers.new
workers.size => 2
workers.each do |name, work|
  # name is a unique identifier per Processor instance
  # work is a Hash which looks like:
  # { 'queue' => name, 'run_at' => timestamp, 'payload' => msg }
end
```

- Allow environment-specific sections within the config file which
override the global values [dtaniwaki, #630]

```
---
:concurrency:  50
:verbose:      false
staging:
  :verbose:      true
  :concurrency:  5
```


2.6.5
-----------

- Several reliability fixes for job requeueing upon termination [apinstein, #622, #624]
- Fix typo in capistrano recipe
- Add `retry_queue` option so retries can be given lower priority [ryanlower, #620]

```ruby
sidekiq_options queue: 'high', retry_queue: 'low'
```

2.6.4
-----------

- Fix crash upon empty queue [#612]

2.6.3
-----------

- sidekiqctl exits with non-zero exit code upon error [jmazzi]
- better argument validation in Sidekiq::Client [karlfreeman]

2.6.2
-----------

- Add Dashboard beacon indicating when stats are updated. [brandonhilkert, #606]
- Revert issue with capistrano restart. [#598]

2.6.1
-----------

- Dashboard now live updates summary stats also. [brandonhilkert, #605]
- Add middleware chain APIs `insert_before` and `insert_after` for fine
  tuning the order of middleware. [jackrg, #595]

2.6.0
-----------

- Web UI much more mobile friendly now [brandonhilkert, #573]
- Enable live polling for every section in Web UI [brandonhilkert, #567]
- Add Stats API [brandonhilkert, #565]
- Add Stats::History API [brandonhilkert, #570]
- Add Dashboard to Web UI with live and historical stat graphs [brandonhilkert, #580]
- Add option to log output to a file, reopen log file on USR2 signal [mrnugget, #581]

2.5.4
-----------

- `Sidekiq::Client.push` now accepts the worker class as a string so the
  Sidekiq client does not have to load your worker classes at all.  [#524]
- `Sidekiq::Client.push_bulk` now works with inline testing.
- **Really** fix status icon in Web UI this time.
- Add "Delete All" and "Retry All" buttons to Retries in Web UI


2.5.3
-----------

- Small Web UI fixes
- Add `delay_until` so you can delay jobs until a specific timestamp:

```ruby
Auction.delay_until(@auction.ends_at).close(@auction.id)
```

This is identical to the existing Sidekiq::Worker method, `perform_at`.

2.5.2
-----------

- Remove asset pipeline from Web UI for much faster, simpler runtime.  [#499, #490, #481]
- Add -g option so the procline better identifies a Sidekiq process, defaults to File.basename(Rails.root). [#486]

    sidekiq 2.5.1 myapp [0 of 25 busy]

- Add splay to retry time so groups of failed jobs don't fire all at once. [#483]

2.5.1
-----------

- Fix issues with core\_ext

2.5.0
-----------

- REDESIGNED WEB UI! [unity, cavneb]
- Support Honeybadger for error delivery
- Inline testing runs the client middleware before executing jobs [#465]
- Web UI can now remove jobs from queue. [#466, dleung]
- Web UI can now show the full message, not just 100 chars [#464, dleung]
- Add APIs for manipulating the retry and job queues.  See sidekiq/api. [#457]


2.4.0
-----------

- ActionMailer.delay.method now only tries to deliver if method returns a valid message.
- Logging now uses "MSG-#{Job ID}", not a random msg ID
- Allow generic Redis provider as environment variable. [#443]
- Add ability to customize sidekiq\_options with delay calls [#450]

```ruby
Foo.delay(:retry => false).bar
Foo.delay(:retry => 10).bar
Foo.delay(:timeout => 10.seconds).bar
Foo.delay_for(5.minutes, :timeout => 10.seconds).bar
```

2.3.3
-----------

- Remove option to disable Rails hooks. [#401]
- Allow delay of any module class method

2.3.2
-----------

- Fix retry.  2.3.1 accidentally disabled it.

2.3.1
-----------

- Add Sidekiq::Client.push\_bulk for bulk adding of jobs to Redis.
  My own simple test case shows pushing 10,000 jobs goes from 5 sec to 1.5 sec.
- Add support for multiple processes per host to Capistrano recipe
- Re-enable Celluloid::Actor#defer to fix stack overflow issues [#398]

2.3.0
-----------

- Upgrade Celluloid to 0.12
- Upgrade Twitter Bootstrap to 2.1.0
- Rescue more Exceptions
- Change Job ID to be Hex, rather than Base64, for HTTP safety
- Use `Airbrake#notify_or_ignore`

2.2.1
-----------

- Add support for custom tabs to Sidekiq::Web [#346]
- Change capistrano recipe to run 'quiet' before deploy:update\_code so
  it is run upon both 'deploy' and 'deploy:migrations'. [#352]
- Rescue Exception rather than StandardError to catch and log any sort
  of Processor death.

2.2.0
-----------

- Roll back Celluloid optimizations in 2.1.0 which caused instability.
- Add extension to delay any arbitrary class method to Sidekiq.
  Previously this was limited to ActiveRecord classes.

```ruby
SomeClass.delay.class_method(1, 'mike', Date.today)
```

- Sidekiq::Client now generates and returns a random, 128-bit Job ID 'jid' which
  can be used to track the processing of a Job, e.g. for calling back to a webhook
  when a job is finished.

2.1.1
-----------

- Handle networking errors causing the scheduler thread to die [#309]
- Rework exception handling to log all Processor and actor death (#325, subelsky)
- Clone arguments when calling worker so modifications are discarded. (#265, hakanensari)

2.1.0
-----------

- Tune Celluloid to no longer run message processing within a Fiber.
  This gives us a full Thread stack and also lowers Sidekiq's memory
  usage.
- Add pagination within the Web UI [#253]
- Specify which Redis driver to use: *hiredis* or *ruby* (default)
- Remove FailureJobs and UniqueJobs, which were optional middleware
  that I don't want to support in core. [#302]

2.0.3
-----------
- Fix sidekiq-web's navbar on mobile devices and windows under 980px (ezkl)
- Fix Capistrano task for first deploys [#259]
- Worker subclasses now properly inherit sidekiq\_options set in
  their superclass [#221]
- Add random jitter to scheduler to spread polls across POLL\_INTERVAL
  window. [#247]
- Sidekiq has a new mailing list: sidekiq@librelist.org  See README.

2.0.2
-----------

- Fix "Retry Now" button on individual retry page. (ezkl)

2.0.1
-----------

- Add "Clear Workers" button to UI.  If you kill -9 Sidekiq, the workers
  set can fill up with stale entries.
- Update sidekiq/testing to support new scheduled jobs API:

   ```ruby
   require 'sidekiq/testing'
   DirectWorker.perform_in(10.seconds, 1, 2)
   assert_equal 1, DirectWorker.jobs.size
   assert_in_delta 10.seconds.from_now.to_f, DirectWorker.jobs.last['at'], 0.01
   ```

2.0.0
-----------

- **SCHEDULED JOBS**!

You can now use `perform_at` and `perform_in` to schedule jobs
to run at arbitrary points in the future, like so:

```ruby
  SomeWorker.perform_in(5.days, 'bob', 13)
  SomeWorker.perform_at(5.days.from_now, 'bob', 13)
```

It also works with the delay extensions:

```ruby
  UserMailer.delay_for(5.days).send_welcome_email(user.id)
```

The time is approximately when the job will be placed on the queue;
it is not guaranteed to run at precisely at that moment in time.

This functionality is meant for one-off, arbitrary jobs.  I still
recommend `whenever` or `clockwork` if you want cron-like,
recurring jobs.  See `examples/scheduling.rb`

I want to specially thank @yabawock for his work on sidekiq-scheduler.
His extension for Sidekiq 1.x filled an obvious functional gap that I now think is
useful enough to implement in Sidekiq proper.

- Fixed issues due to Redis 3.x API changes.  Sidekiq now requires
  the Redis 3.x client.
- Inline testing now round trips arguments through JSON to catch
  serialization issues (betelgeuse)

1.2.1
-----------

- Sidekiq::Worker now has access to Sidekiq's standard logger
- Fix issue with non-StandardErrors leading to Processor exhaustion
- Fix issue with Fetcher slowing Sidekiq shutdown
- Print backtraces for all threads upon TTIN signal [#183]
- Overhaul retries Web UI with new index page and bulk operations [#184]

1.2.0
-----------

- Full or partial error backtraces can optionally be stored as part of the retry
  for display in the web UI if you aren't using an error service. [#155]

```ruby
class Worker
  include Sidekiq::Worker
  sidekiq_options :backtrace => [true || 10]
end
```
- Add timeout option to kill a worker after N seconds (blackgold9)

```ruby
class HangingWorker
  include Sidekiq::Worker
  sidekiq_options :timeout => 600
  def perform
    # will be killed if it takes longer than 10 minutes
  end
end
```

- Fix delayed extensions not available in workers [#152]
- In test environments add the `#drain` class method to workers. This method
  executes all previously queued jobs. (panthomakos)
- Sidekiq workers can be run inline during tests, just `require 'sidekiq/testing/inline'` (panthomakos)
- Queues can now be deleted from the Sidekiq web UI [#154]
- Fix unnecessary shutdown delay due to Retry Poller [#174]

1.1.4
-----------

- Add 24 hr expiry for basic keys set in Redis, to avoid any possible leaking.
- Only register workers in Redis while working, to avoid lingering
  workers [#156]
- Speed up shutdown significantly.

1.1.3
-----------

- Better network error handling when fetching jobs from Redis.
  Sidekiq will retry once per second until it can re-establish
  a connection. (ryanlecompte)
- capistrano recipe now uses `bundle_cmd` if set [#147]
- handle multi\_json API changes (sferik)

1.1.2
-----------

- Fix double restart with cap deploy [#137]

1.1.1
-----------

- Set procline for easy monitoring of Sidekiq status via "ps aux"
- Fix race condition on shutdown [#134]
- Fix hang with cap sidekiq:start [#131]

1.1.0
-----------

- The Sidekiq license has switched from GPLv3 to LGPLv3!
- Sidekiq::Client.push now returns whether the actual Redis
  operation succeeded or not. [#123]
- Remove UniqueJobs from the default middleware chain.  Its
  functionality, while useful, is unexpected for new Sidekiq
  users.  You can re-enable it with the following config.
  Read #119 for more discussion.

```ruby
Sidekiq.configure_client do |config|
  require 'sidekiq/middleware/client/unique_jobs'
  config.client_middleware do |chain|
    chain.add Sidekiq::Middleware::Client::UniqueJobs
  end
end
Sidekiq.configure_server do |config|
  require 'sidekiq/middleware/server/unique_jobs'
  config.server_middleware do |chain|
    chain.add Sidekiq::Middleware::Server::UniqueJobs
  end
end
```

1.0.0
-----------

Thanks to all Sidekiq users and contributors for helping me
get to this big milestone!

- Default concurrency on client-side to 5, not 25 so we don't
  create as many unused Redis connections, same as ActiveRecord's
  default pool size.
- Ensure redis= is given a Hash or ConnectionPool.

0.11.2
-----------

- Implement "safe shutdown".  The messages for any workers that
  are still busy when we hit the TERM timeout will be requeued in
  Redis so the messages are not lost when the Sidekiq process exits.
  [#110]
- Work around Celluloid's small 4kb stack limit [#115]
- Add support for a custom Capistrano role to limit Sidekiq to
  a set of machines. [#113]

0.11.1
-----------

- Fix fetch breaking retry when used with Redis namespaces. [#109]
- Redis connection now just a plain ConnectionPool, not CP::Wrapper.
- Capistrano initial deploy fix [#106]
- Re-implemented weighted queues support (ryanlecompte)

0.11.0
-----------

- Client-side API changes, added sidekiq\_options for Sidekiq::Worker.
  As a side effect of this change, the client API works on Ruby 1.8.
  It's not officially supported but should work [#103]
- NO POLL!  Sidekiq no longer polls Redis, leading to lower network
  utilization and lower latency for message processing.
- Add --version CLI option

0.10.1
-----------

- Add details page for jobs in retry queue (jcoene)
- Display relative timestamps in web interface (jcoene)
- Capistrano fixes (hinrik, bensie)

0.10.0
-----------

- Reworked capistrano recipe to make it more fault-tolerant [#94].
- Automatic failure retry!  Sidekiq will now save failed messages
  and retry them, with an exponential backoff, over about 20 days.
  Did a message fail to process?  Just deploy a bug fix in the next
  few days and Sidekiq will retry the message eventually.

0.9.1
-----------

- Fix missed deprecations, poor method name in web UI

0.9.0
-----------

- Add -t option to configure the TERM shutdown timeout
- TERM shutdown timeout is now configurable, defaults to 5 seconds.
- USR1 signal now stops Sidekiq from accepting new work,
  capistrano sends USR1 at start of deploy and TERM at end of deploy
  giving workers the maximum amount of time to finish.
- New Sidekiq::Web rack application available
- Updated Sidekiq.redis API

0.8.0
-----------

- Remove :namespace and :server CLI options (mperham)
- Add ExceptionNotifier support (masterkain)
- Add capistrano support (mperham)
- Workers now log upon start and finish (mperham)
- Messages for terminated workers are now automatically requeued (mperham)
- Add support for Exceptional error reporting (bensie)

0.7.0
-----------

- Example chef recipe and monitrc script (jc00ke)
- Refactor global configuration into Sidekiq.configure\_server and
  Sidekiq.configure\_client blocks. (mperham)
- Add optional middleware FailureJobs which saves failed jobs to a
  'failed' queue (fbjork)
- Upon shutdown, workers are now terminated after 5 seconds.  This is to
  meet Heroku's hard limit of 10 seconds for a process to shutdown. (mperham)
- Refactor middleware API for simplicity, see sidekiq/middleware/chain. (mperham)
- Add `delay` extensions for ActionMailer and ActiveRecord. (mperham)
- Added config file support. See test/config.yml for an example file.  (jc00ke)
- Added pidfile for tools like monit (jc00ke)

0.6.0
-----------

- Resque-compatible processing stats in redis (mperham)
- Simple client testing support in sidekiq/testing (mperham)
- Plain old Ruby support via the -r cli flag (mperham)
- Refactored middleware support, introducing ability to add client-side middleware (ryanlecompte)
- Added middleware for ignoring duplicate jobs (ryanlecompte)
- Added middleware for displaying jobs in resque-web dashboard (maxjustus)
- Added redis namespacing support (maxjustus)

0.5.1
-----------

- Initial release!<|MERGE_RESOLUTION|>--- conflicted
+++ resolved
@@ -2,7 +2,6 @@
 
 [Sidekiq Changes](https://github.com/sidekiq/sidekiq/blob/main/Changes.md) | [Sidekiq Pro Changes](https://github.com/sidekiq/sidekiq/blob/main/Pro-Changes.md) | [Sidekiq Enterprise Changes](https://github.com/sidekiq/sidekiq/blob/main/Ent-Changes.md)
 
-<<<<<<< HEAD
 7.1.0
 ----------
 
@@ -14,10 +13,7 @@
   which jobs pushed successfully and which did not.
 - Migrate away from all deprecated Redis commands including `rpoplpush zrangebyscore zrevrange zrevrangebyscore getset hmset setex setnx`.
 
-7.0.5
-=======
 7.0.5,7.0.6
->>>>>>> d36c0907
 ----------
 
 - More context for debugging json unsafe errors [#5787]
