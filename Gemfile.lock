PATH
  remote: .
  specs:
<<<<<<< HEAD
    sidekiq (7.0.0)
      connection_pool (>= 2.2.5)
      rack (~> 2.2)
      redis (>= 4.5.1)
=======
    sidekiq (6.4.1)
      connection_pool (>= 2.2.2)
      rack (~> 2.0)
      redis (>= 4.2.0)
>>>>>>> 5bfaeea7

GEM
  remote: https://rubygems.org/
  specs:
    actioncable (7.0.1)
      actionpack (= 7.0.1)
      activesupport (= 7.0.1)
      nio4r (~> 2.0)
      websocket-driver (>= 0.6.1)
    actionmailbox (7.0.1)
      actionpack (= 7.0.1)
      activejob (= 7.0.1)
      activerecord (= 7.0.1)
      activestorage (= 7.0.1)
      activesupport (= 7.0.1)
      mail (>= 2.7.1)
      net-imap
      net-pop
      net-smtp
    actionmailer (7.0.1)
      actionpack (= 7.0.1)
      actionview (= 7.0.1)
      activejob (= 7.0.1)
      activesupport (= 7.0.1)
      mail (~> 2.5, >= 2.5.4)
      net-imap
      net-pop
      net-smtp
      rails-dom-testing (~> 2.0)
    actionpack (7.0.1)
      actionview (= 7.0.1)
      activesupport (= 7.0.1)
      rack (~> 2.0, >= 2.2.0)
      rack-test (>= 0.6.3)
      rails-dom-testing (~> 2.0)
      rails-html-sanitizer (~> 1.0, >= 1.2.0)
    actiontext (7.0.1)
      actionpack (= 7.0.1)
      activerecord (= 7.0.1)
      activestorage (= 7.0.1)
      activesupport (= 7.0.1)
      globalid (>= 0.6.0)
      nokogiri (>= 1.8.5)
    actionview (7.0.1)
      activesupport (= 7.0.1)
      builder (~> 3.1)
      erubi (~> 1.4)
      rails-dom-testing (~> 2.0)
      rails-html-sanitizer (~> 1.1, >= 1.2.0)
    activejob (7.0.1)
      activesupport (= 7.0.1)
      globalid (>= 0.3.6)
<<<<<<< HEAD
    activemodel (7.0.1)
      activesupport (= 7.0.1)
    activerecord (7.0.1)
      activemodel (= 7.0.1)
      activesupport (= 7.0.1)
    activestorage (7.0.1)
      actionpack (= 7.0.1)
      activejob (= 7.0.1)
      activerecord (= 7.0.1)
      activesupport (= 7.0.1)
      marcel (~> 1.0)
=======
    activemodel (6.1.4.4)
      activesupport (= 6.1.4.4)
    activerecord (6.1.4.4)
      activemodel (= 6.1.4.4)
      activesupport (= 6.1.4.4)
    activerecord-jdbc-adapter (50.0)
      activerecord (>= 2.2)
    activerecord-jdbcsqlite3-adapter (50.0)
      activerecord-jdbc-adapter (~> 50.0)
      jdbc-sqlite3 (~> 3.8, < 3.30)
    activestorage (6.1.4.4)
      actionpack (= 6.1.4.4)
      activejob (= 6.1.4.4)
      activerecord (= 6.1.4.4)
      activesupport (= 6.1.4.4)
      marcel (~> 1.0.0)
>>>>>>> 5bfaeea7
      mini_mime (>= 1.1.0)
    activesupport (7.0.1)
      concurrent-ruby (~> 1.0, >= 1.0.2)
      i18n (>= 1.6, < 2)
      minitest (>= 5.1)
      tzinfo (~> 2.0)
    ast (2.4.2)
    builder (3.2.4)
    codecov (0.6.0)
      simplecov (>= 0.15, < 0.22)
    concurrent-ruby (1.1.9)
    connection_pool (2.2.5)
    crass (1.0.6)
    digest (3.1.0)
    docile (1.4.0)
    erubi (1.10.0)
    globalid (1.0.0)
      activesupport (>= 5.0)
    hiredis (0.6.3)
<<<<<<< HEAD
    i18n (1.8.11)
      concurrent-ruby (~> 1.0)
    io-wait (0.2.1)
=======
    hiredis (0.6.3-java)
    i18n (1.9.1)
      concurrent-ruby (~> 1.0)
    io-wait (0.2.1)
    jdbc-sqlite3 (3.28.0)
>>>>>>> 5bfaeea7
    loofah (2.13.0)
      crass (~> 1.0.2)
      nokogiri (>= 1.5.9)
    mail (2.7.1)
      mini_mime (>= 0.1.1)
    marcel (1.0.2)
    method_source (1.0.0)
    mini_mime (1.1.2)
    mini_portile2 (2.7.1)
    minitest (5.15.0)
    net-imap (0.2.3)
      digest
      net-protocol
      strscan
    net-pop (0.1.1)
      digest
      net-protocol
      timeout
    net-protocol (0.1.2)
      io-wait
      timeout
    net-smtp (0.3.1)
      digest
      net-protocol
      timeout
    nio4r (2.5.8)
<<<<<<< HEAD
    nokogiri (1.13.0)
      mini_portile2 (~> 2.7.0)
=======
    nio4r (2.5.8-java)
    nokogiri (1.13.1)
      mini_portile2 (~> 2.7.0)
      racc (~> 1.4)
    nokogiri (1.13.1-java)
>>>>>>> 5bfaeea7
      racc (~> 1.4)
    parallel (1.21.0)
    parser (3.1.0.0)
      ast (~> 2.4.1)
    racc (1.6.0)
    rack (2.2.3)
    rack-test (1.1.0)
      rack (>= 1.0, < 3)
    rails (7.0.1)
      actioncable (= 7.0.1)
      actionmailbox (= 7.0.1)
      actionmailer (= 7.0.1)
      actionpack (= 7.0.1)
      actiontext (= 7.0.1)
      actionview (= 7.0.1)
      activejob (= 7.0.1)
      activemodel (= 7.0.1)
      activerecord (= 7.0.1)
      activestorage (= 7.0.1)
      activesupport (= 7.0.1)
      bundler (>= 1.15.0)
      railties (= 7.0.1)
    rails-dom-testing (2.0.3)
      activesupport (>= 4.2.0)
      nokogiri (>= 1.6)
    rails-html-sanitizer (1.4.2)
      loofah (~> 2.3)
    railties (7.0.1)
      actionpack (= 7.0.1)
      activesupport (= 7.0.1)
      method_source
      rake (>= 12.2)
      thor (~> 1.0)
<<<<<<< HEAD
      zeitwerk (~> 2.5)
    rainbow (3.0.0)
=======
    rainbow (3.1.1)
>>>>>>> 5bfaeea7
    rake (13.0.6)
    redis (4.6.0)
    redis-namespace (1.8.1)
      redis (>= 3.0.4)
    regexp_parser (2.2.0)
    rexml (3.2.5)
    rubocop (1.25.0)
      parallel (~> 1.10)
      parser (>= 3.1.0.0)
      rainbow (>= 2.2.2, < 4.0)
      regexp_parser (>= 1.8, < 3.0)
      rexml
      rubocop-ast (>= 1.15.1, < 2.0)
      ruby-progressbar (~> 1.7)
      unicode-display_width (>= 1.4.0, < 3.0)
    rubocop-ast (1.15.1)
      parser (>= 3.0.1.1)
    rubocop-performance (1.13.2)
      rubocop (>= 1.7.0, < 2.0)
      rubocop-ast (>= 0.4.0)
    ruby-progressbar (1.11.0)
    simplecov (0.21.2)
      docile (~> 1.1)
      simplecov-html (~> 0.11)
      simplecov_json_formatter (~> 0.1)
    simplecov-html (0.12.3)
    simplecov_json_formatter (0.1.3)
<<<<<<< HEAD
    sqlite3 (1.4.2)
    standard (1.6.0)
      rubocop (= 1.24.1)
      rubocop-performance (= 1.13.1)
    strscan (3.0.1)
=======
    sprockets (4.0.2)
      concurrent-ruby (~> 1.0)
      rack (> 1, < 3)
    sprockets-rails (3.4.2)
      actionpack (>= 5.2)
      activesupport (>= 5.2)
      sprockets (>= 3.0.0)
    sqlite3 (1.4.2)
    standard (1.7.0)
      rubocop (= 1.25.0)
      rubocop-performance (= 1.13.2)
>>>>>>> 5bfaeea7
    thor (1.2.1)
    timeout (0.2.0)
    toxiproxy (2.0.0)
    tzinfo (2.0.4)
      concurrent-ruby (~> 1.0)
    unicode-display_width (2.1.0)
    websocket-driver (0.7.5)
      websocket-extensions (>= 0.1.0)
    websocket-extensions (0.1.5)
    zeitwerk (2.5.4)

PLATFORMS
  ruby

DEPENDENCIES
  activerecord-jdbcsqlite3-adapter
  codecov
  hiredis
  minitest
  net-smtp
<<<<<<< HEAD
  rails (~> 7.0)
=======
  rails (~> 6.0)
>>>>>>> 5bfaeea7
  rake
  redis-namespace
  sidekiq!
  simplecov
  sqlite3
  standard
  toxiproxy

BUNDLED WITH
   2.2.32<|MERGE_RESOLUTION|>--- conflicted
+++ resolved
@@ -1,17 +1,10 @@
 PATH
   remote: .
   specs:
-<<<<<<< HEAD
     sidekiq (7.0.0)
       connection_pool (>= 2.2.5)
       rack (~> 2.2)
       redis (>= 4.5.1)
-=======
-    sidekiq (6.4.1)
-      connection_pool (>= 2.2.2)
-      rack (~> 2.0)
-      redis (>= 4.2.0)
->>>>>>> 5bfaeea7
 
 GEM
   remote: https://rubygems.org/
@@ -64,7 +57,6 @@
     activejob (7.0.1)
       activesupport (= 7.0.1)
       globalid (>= 0.3.6)
-<<<<<<< HEAD
     activemodel (7.0.1)
       activesupport (= 7.0.1)
     activerecord (7.0.1)
@@ -76,24 +68,6 @@
       activerecord (= 7.0.1)
       activesupport (= 7.0.1)
       marcel (~> 1.0)
-=======
-    activemodel (6.1.4.4)
-      activesupport (= 6.1.4.4)
-    activerecord (6.1.4.4)
-      activemodel (= 6.1.4.4)
-      activesupport (= 6.1.4.4)
-    activerecord-jdbc-adapter (50.0)
-      activerecord (>= 2.2)
-    activerecord-jdbcsqlite3-adapter (50.0)
-      activerecord-jdbc-adapter (~> 50.0)
-      jdbc-sqlite3 (~> 3.8, < 3.30)
-    activestorage (6.1.4.4)
-      actionpack (= 6.1.4.4)
-      activejob (= 6.1.4.4)
-      activerecord (= 6.1.4.4)
-      activesupport (= 6.1.4.4)
-      marcel (~> 1.0.0)
->>>>>>> 5bfaeea7
       mini_mime (>= 1.1.0)
     activesupport (7.0.1)
       concurrent-ruby (~> 1.0, >= 1.0.2)
@@ -113,17 +87,9 @@
     globalid (1.0.0)
       activesupport (>= 5.0)
     hiredis (0.6.3)
-<<<<<<< HEAD
     i18n (1.8.11)
       concurrent-ruby (~> 1.0)
     io-wait (0.2.1)
-=======
-    hiredis (0.6.3-java)
-    i18n (1.9.1)
-      concurrent-ruby (~> 1.0)
-    io-wait (0.2.1)
-    jdbc-sqlite3 (3.28.0)
->>>>>>> 5bfaeea7
     loofah (2.13.0)
       crass (~> 1.0.2)
       nokogiri (>= 1.5.9)
@@ -150,16 +116,8 @@
       net-protocol
       timeout
     nio4r (2.5.8)
-<<<<<<< HEAD
     nokogiri (1.13.0)
       mini_portile2 (~> 2.7.0)
-=======
-    nio4r (2.5.8-java)
-    nokogiri (1.13.1)
-      mini_portile2 (~> 2.7.0)
-      racc (~> 1.4)
-    nokogiri (1.13.1-java)
->>>>>>> 5bfaeea7
       racc (~> 1.4)
     parallel (1.21.0)
     parser (3.1.0.0)
@@ -193,19 +151,15 @@
       method_source
       rake (>= 12.2)
       thor (~> 1.0)
-<<<<<<< HEAD
       zeitwerk (~> 2.5)
-    rainbow (3.0.0)
-=======
     rainbow (3.1.1)
->>>>>>> 5bfaeea7
     rake (13.0.6)
     redis (4.6.0)
     redis-namespace (1.8.1)
       redis (>= 3.0.4)
-    regexp_parser (2.2.0)
+    regexp_parser (2.2.1)
     rexml (3.2.5)
-    rubocop (1.25.0)
+    rubocop (1.25.1)
       parallel (~> 1.10)
       parser (>= 3.1.0.0)
       rainbow (>= 2.2.2, < 4.0)
@@ -214,7 +168,7 @@
       rubocop-ast (>= 1.15.1, < 2.0)
       ruby-progressbar (~> 1.7)
       unicode-display_width (>= 1.4.0, < 3.0)
-    rubocop-ast (1.15.1)
+    rubocop-ast (1.15.2)
       parser (>= 3.0.1.1)
     rubocop-performance (1.13.2)
       rubocop (>= 1.7.0, < 2.0)
@@ -226,25 +180,11 @@
       simplecov_json_formatter (~> 0.1)
     simplecov-html (0.12.3)
     simplecov_json_formatter (0.1.3)
-<<<<<<< HEAD
     sqlite3 (1.4.2)
-    standard (1.6.0)
-      rubocop (= 1.24.1)
-      rubocop-performance (= 1.13.1)
+    standard (1.7.2)
+      rubocop (= 1.25.1)
+      rubocop-performance (= 1.13.2)
     strscan (3.0.1)
-=======
-    sprockets (4.0.2)
-      concurrent-ruby (~> 1.0)
-      rack (> 1, < 3)
-    sprockets-rails (3.4.2)
-      actionpack (>= 5.2)
-      activesupport (>= 5.2)
-      sprockets (>= 3.0.0)
-    sqlite3 (1.4.2)
-    standard (1.7.0)
-      rubocop (= 1.25.0)
-      rubocop-performance (= 1.13.2)
->>>>>>> 5bfaeea7
     thor (1.2.1)
     timeout (0.2.0)
     toxiproxy (2.0.0)
@@ -265,11 +205,7 @@
   hiredis
   minitest
   net-smtp
-<<<<<<< HEAD
   rails (~> 7.0)
-=======
-  rails (~> 6.0)
->>>>>>> 5bfaeea7
   rake
   redis-namespace
   sidekiq!
