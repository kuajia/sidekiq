--- conflicted
+++ resolved
@@ -17,109 +17,87 @@
 GEM
   remote: https://rubygems.org/
   specs:
-    actioncable (6.1.4.4)
-      actionpack (= 6.1.4.4)
-      activesupport (= 6.1.4.4)
+    actioncable (7.0.1)
+      actionpack (= 7.0.1)
+      activesupport (= 7.0.1)
       nio4r (~> 2.0)
       websocket-driver (>= 0.6.1)
-    actionmailbox (6.1.4.4)
-      actionpack (= 6.1.4.4)
-      activejob (= 6.1.4.4)
-      activerecord (= 6.1.4.4)
-      activestorage (= 6.1.4.4)
-      activesupport (= 6.1.4.4)
+    actionmailbox (7.0.1)
+      actionpack (= 7.0.1)
+      activejob (= 7.0.1)
+      activerecord (= 7.0.1)
+      activestorage (= 7.0.1)
+      activesupport (= 7.0.1)
       mail (>= 2.7.1)
-    actionmailer (6.1.4.4)
-      actionpack (= 6.1.4.4)
-      actionview (= 6.1.4.4)
-      activejob (= 6.1.4.4)
-      activesupport (= 6.1.4.4)
+      net-imap
+      net-pop
+      net-smtp
+    actionmailer (7.0.1)
+      actionpack (= 7.0.1)
+      actionview (= 7.0.1)
+      activejob (= 7.0.1)
+      activesupport (= 7.0.1)
       mail (~> 2.5, >= 2.5.4)
+      net-imap
+      net-pop
+      net-smtp
       rails-dom-testing (~> 2.0)
-    actionpack (6.1.4.4)
-      actionview (= 6.1.4.4)
-      activesupport (= 6.1.4.4)
-      rack (~> 2.0, >= 2.0.9)
+    actionpack (7.0.1)
+      actionview (= 7.0.1)
+      activesupport (= 7.0.1)
+      rack (~> 2.0, >= 2.2.0)
       rack-test (>= 0.6.3)
       rails-dom-testing (~> 2.0)
       rails-html-sanitizer (~> 1.0, >= 1.2.0)
-    actiontext (6.1.4.4)
-      actionpack (= 6.1.4.4)
-      activerecord (= 6.1.4.4)
-      activestorage (= 6.1.4.4)
-      activesupport (= 6.1.4.4)
+    actiontext (7.0.1)
+      actionpack (= 7.0.1)
+      activerecord (= 7.0.1)
+      activestorage (= 7.0.1)
+      activesupport (= 7.0.1)
+      globalid (>= 0.6.0)
       nokogiri (>= 1.8.5)
-    actionview (6.1.4.4)
-      activesupport (= 6.1.4.4)
+    actionview (7.0.1)
+      activesupport (= 7.0.1)
       builder (~> 3.1)
       erubi (~> 1.4)
       rails-dom-testing (~> 2.0)
       rails-html-sanitizer (~> 1.1, >= 1.2.0)
-    activejob (6.1.4.4)
-      activesupport (= 6.1.4.4)
+    activejob (7.0.1)
+      activesupport (= 7.0.1)
       globalid (>= 0.3.6)
-    activemodel (6.1.4.4)
-      activesupport (= 6.1.4.4)
-    activerecord (6.1.4.4)
-      activemodel (= 6.1.4.4)
-      activesupport (= 6.1.4.4)
-<<<<<<< HEAD
-=======
-    activerecord-jdbc-adapter (61.1-java)
-      activerecord (~> 6.1.0)
-    activerecord-jdbcsqlite3-adapter (61.1-java)
-      activerecord-jdbc-adapter (= 61.1)
-      jdbc-sqlite3 (~> 3.8, < 3.30)
->>>>>>> d58a0a16
-    activestorage (6.1.4.4)
-      actionpack (= 6.1.4.4)
-      activejob (= 6.1.4.4)
-      activerecord (= 6.1.4.4)
-      activesupport (= 6.1.4.4)
-      marcel (~> 1.0.0)
+    activemodel (7.0.1)
+      activesupport (= 7.0.1)
+    activerecord (7.0.1)
+      activemodel (= 7.0.1)
+      activesupport (= 7.0.1)
+    activestorage (7.0.1)
+      actionpack (= 7.0.1)
+      activejob (= 7.0.1)
+      activerecord (= 7.0.1)
+      activesupport (= 7.0.1)
+      marcel (~> 1.0)
       mini_mime (>= 1.1.0)
-    activesupport (6.1.4.4)
+    activesupport (7.0.1)
       concurrent-ruby (~> 1.0, >= 1.0.2)
       i18n (>= 1.6, < 2)
       minitest (>= 5.1)
       tzinfo (~> 2.0)
-      zeitwerk (~> 2.3)
     ast (2.4.2)
     builder (3.2.4)
-<<<<<<< HEAD
     codecov (0.6.0)
       simplecov (>= 0.15, < 0.22)
-=======
-    codecov (0.2.8)
-      json
-      simplecov
->>>>>>> d58a0a16
     concurrent-ruby (1.1.9)
     connection_pool (2.2.5)
     crass (1.0.6)
     digest (3.1.0)
-<<<<<<< HEAD
     docile (1.4.0)
-=======
-    docile (1.3.2)
->>>>>>> d58a0a16
     erubi (1.10.0)
     globalid (1.0.0)
       activesupport (>= 5.0)
     hiredis (0.6.3)
-<<<<<<< HEAD
     i18n (1.8.11)
       concurrent-ruby (~> 1.0)
     io-wait (0.2.1)
-=======
-    hiredis (0.6.3-java)
-    i18n (1.8.11)
-      concurrent-ruby (~> 1.0)
-    io-wait (0.2.1)
-    jdbc-sqlite3 (3.28.0)
-    json (2.3.1)
-    json (2.3.1-java)
->>>>>>> d58a0a16
     loofah (2.13.0)
       crass (~> 1.0.2)
       nokogiri (>= 1.5.9)
@@ -128,9 +106,8 @@
     marcel (1.0.2)
     method_source (1.0.0)
     mini_mime (1.1.2)
-    mini_portile2 (2.6.1)
+    mini_portile2 (2.7.1)
     minitest (5.15.0)
-<<<<<<< HEAD
     net-imap (0.2.3)
       digest
       net-protocol
@@ -139,8 +116,6 @@
       digest
       net-protocol
       timeout
-=======
->>>>>>> d58a0a16
     net-protocol (0.1.2)
       io-wait
       timeout
@@ -149,61 +124,45 @@
       net-protocol
       timeout
     nio4r (2.5.8)
-<<<<<<< HEAD
-    nokogiri (1.12.5)
-      mini_portile2 (~> 2.6.1)
-=======
-    nio4r (2.5.8-java)
-    nokogiri (1.12.5)
-      mini_portile2 (~> 2.6.1)
-      racc (~> 1.4)
-    nokogiri (1.12.5-java)
->>>>>>> d58a0a16
+    nokogiri (1.13.0)
+      mini_portile2 (~> 2.7.0)
       racc (~> 1.4)
     parallel (1.21.0)
     parser (3.1.0.0)
       ast (~> 2.4.1)
     racc (1.6.0)
-<<<<<<< HEAD
-=======
-    racc (1.6.0-java)
->>>>>>> d58a0a16
     rack (2.2.3)
     rack-test (1.1.0)
       rack (>= 1.0, < 3)
-    rails (6.1.4.4)
-      actioncable (= 6.1.4.4)
-      actionmailbox (= 6.1.4.4)
-      actionmailer (= 6.1.4.4)
-      actionpack (= 6.1.4.4)
-      actiontext (= 6.1.4.4)
-      actionview (= 6.1.4.4)
-      activejob (= 6.1.4.4)
-      activemodel (= 6.1.4.4)
-      activerecord (= 6.1.4.4)
-      activestorage (= 6.1.4.4)
-      activesupport (= 6.1.4.4)
+    rails (7.0.1)
+      actioncable (= 7.0.1)
+      actionmailbox (= 7.0.1)
+      actionmailer (= 7.0.1)
+      actionpack (= 7.0.1)
+      actiontext (= 7.0.1)
+      actionview (= 7.0.1)
+      activejob (= 7.0.1)
+      activemodel (= 7.0.1)
+      activerecord (= 7.0.1)
+      activestorage (= 7.0.1)
+      activesupport (= 7.0.1)
       bundler (>= 1.15.0)
-      railties (= 6.1.4.4)
-      sprockets-rails (>= 2.0.0)
+      railties (= 7.0.1)
     rails-dom-testing (2.0.3)
       activesupport (>= 4.2.0)
       nokogiri (>= 1.6)
     rails-html-sanitizer (1.4.2)
       loofah (~> 2.3)
-    railties (6.1.4.4)
-      actionpack (= 6.1.4.4)
-      activesupport (= 6.1.4.4)
+    railties (7.0.1)
+      actionpack (= 7.0.1)
+      activesupport (= 7.0.1)
       method_source
-      rake (>= 0.13)
+      rake (>= 12.2)
       thor (~> 1.0)
+      zeitwerk (~> 2.5)
     rainbow (3.0.0)
     rake (13.0.6)
-<<<<<<< HEAD
     redis (4.5.1)
-=======
-    redis (4.2.5)
->>>>>>> d58a0a16
     regexp_parser (2.2.0)
     rexml (3.2.5)
     rubocop (1.24.1)
@@ -227,59 +186,32 @@
       simplecov_json_formatter (~> 0.1)
     simplecov-html (0.12.3)
     simplecov_json_formatter (0.1.3)
-    sprockets (4.0.2)
-      concurrent-ruby (~> 1.0)
-      rack (> 1, < 3)
-    sprockets-rails (3.4.2)
-      actionpack (>= 5.2)
-      activesupport (>= 5.2)
-      sprockets (>= 3.0.0)
     sqlite3 (1.4.2)
     standard (1.6.0)
       rubocop (= 1.24.1)
       rubocop-performance (= 1.13.1)
-<<<<<<< HEAD
     strscan (3.0.1)
     thor (1.2.1)
     timeout (0.2.0)
     toxiproxy (2.0.0)
-=======
-    thor (1.2.1)
-    timeout (0.2.0)
-    toxiproxy (1.0.3)
->>>>>>> d58a0a16
     tzinfo (2.0.4)
       concurrent-ruby (~> 1.0)
     unicode-display_width (2.1.0)
     websocket-driver (0.7.5)
-<<<<<<< HEAD
-=======
-      websocket-extensions (>= 0.1.0)
-    websocket-driver (0.7.5-java)
->>>>>>> d58a0a16
       websocket-extensions (>= 0.1.0)
     websocket-extensions (0.1.5)
     zeitwerk (2.5.3)
 
 PLATFORMS
-  java
   ruby
-  universal-java-1.8
 
 DEPENDENCIES
   activerecord-jdbcsqlite3-adapter
   codecov
   hiredis
   minitest
-<<<<<<< HEAD
-  net-imap
-  net-pop
   net-smtp
-  rails (~> 6.1)
-=======
-  net-smtp
-  rails (>= 6.0.2)
->>>>>>> d58a0a16
+  rails (~> 7.0)
   rake
   redis-namespace!
   sidekiq!
